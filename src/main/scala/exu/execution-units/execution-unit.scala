//******************************************************************************
// Copyright (c) 2013 - 2018, The Regents of the University of California (Regents).
// All Rights Reserved. See LICENSE and LICENSE.SiFive for license details.
//------------------------------------------------------------------------------

//------------------------------------------------------------------------------
//------------------------------------------------------------------------------
// Execution Units
//------------------------------------------------------------------------------
//------------------------------------------------------------------------------
//
// The issue window schedules micro-ops onto a specific execution pipeline
// A given execution pipeline may contain multiple functional units; one or more
// read ports, and one or more writeports.

package boom.exu

import scala.collection.mutable.{ArrayBuffer}

import chisel3._
import chisel3.util._

import freechips.rocketchip.config.{Parameters}
import freechips.rocketchip.rocket.{BP}
import freechips.rocketchip.tile.{XLen, RoCCCoreIO}
import freechips.rocketchip.tile

import FUConstants._
import boom.common._
import boom.ifu.{GetPCFromFtqIO}
import boom.util._

/**
 * Response from Execution Unit. Bundles a MicroOp with data
 *
 * @param dataWidth width of the data coming from the execution unit
 */
class ExeUnitResp(val dataWidth: Int)(implicit p: Parameters) extends BoomBundle
  with HasBoomUOP
{
  val data = Bits(dataWidth.W)
  val fflags = new ValidIO(new FFlagsResp) // write fflags to ROB // TODO: Do this better
}

/**
 * Floating Point flag response
 */
class FFlagsResp(implicit p: Parameters) extends BoomBundle
{
  val uop = new MicroOp()
  val flags = Bits(tile.FPConstants.FLAGS_SZ.W)
}

<<<<<<< HEAD
/**
 * IO bundle for a Execution Unit.
 *
 * @param writesIrf does this exe unit need a integer regfile port
 * @param writesLlIrf does this exe unit need a long latency integer regfile port
 * @param writesFrf does this exe unit need a FP regfile port
 * @param writesLlFrf does this exe unit need a long latency FP regfile port
 * @param numBypassPorts number of bypass ports for the exe unit
 * @param dataWidth width of the data coming out of the execution unit
 */
class ExecutionUnitIO(
  val writesIrf      : Boolean,
  val writesLlIrf    : Boolean,
  val writesFrf      : Boolean,
  val writesLlFrf    : Boolean,
  val hasRocc        : Boolean,
  val hasBrUnit      : Boolean,
  val hasFcsr        : Boolean,
  val hasMem         : Boolean,
  val numBypassPorts : Int,
  val dataWidth      : Int
  )(implicit p: Parameters) extends BoomBundle
{
  // describe which functional units we support (used by the issue window)
  val fu_types = Output(Bits(FUC_SZ.W))

  val req      = Flipped(new DecoupledIO(new FuncUnitReq(dataWidth)))

  val iresp    = if (writesIrf)   new DecoupledIO(new ExeUnitResp(dataWidth)) else null
  val fresp    = if (writesFrf)   new DecoupledIO(new ExeUnitResp(dataWidth)) else null
  val ll_iresp = if (writesLlIrf) new DecoupledIO(new ExeUnitResp(dataWidth)) else null
  val ll_fresp = if (writesLlFrf) new DecoupledIO(new ExeUnitResp(dataWidth)) else null


  val bypass   = Output(new BypassData(numBypassPorts, dataWidth))

  val brinfo   = Input(new BrResolutionInfo())
  val kill     = Input(Bool())

  // only used by the rocc unit
  val rocc = if (hasRocc) new RoCCShimCoreIO else null

  // only used by the branch unit
  val br_unit    = if (hasBrUnit) Output(new BranchUnitResp()) else null
  val get_ftq_pc = if (hasBrUnit) Flipped(new GetPCFromFtqIO()) else null
  val status     = if (hasBrUnit || hasRocc || hasMem) Input(new freechips.rocketchip.rocket.MStatus()) else null

  // only used by the fpu unit
  val fcsr_rm = if (hasFcsr) Input(Bits(tile.FPConstants.RM_SZ.W)) else null

  // only used by the mem unit
  val lsu_io = if (hasMem) Flipped(new boom.lsu.LSUExeIO) else null
  val bp = if (hasMem) Input(Vec(nBreakpoints, new BP)) else null

  // TODO move this out of ExecutionUnit
  val com_exception = if (hasMem || hasRocc) Input(Bool()) else null
}
=======
>>>>>>> bfcc665f

/**
 * Abstract Top level Execution Unit that wraps lower level functional units to make a
 * multi function execution unit.
 *
 * @param readsIrf does this exe unit need a integer regfile port
 * @param writesIrf does this exe unit need a integer regfile port
 * @param readsFrf does this exe unit need a integer regfile port
 * @param writesFrf does this exe unit need a integer regfile port
 * @param writesLlIrf does this exe unit need a integer regfile port
 * @param writesLlFrf does this exe unit need a integer regfile port
 * @param numBypassStages number of bypass ports for the exe unit
 * @param dataWidth width of the data coming out of the exe unit
 * @param bypassable is the exe unit able to be bypassed
 * @param hasMem does the exe unit have a MemAddrCalcUnit
 * @param hasCSR does the exe unit write to the CSRFile
 * @param hasBrUnit does the exe unit have a branch unit
 * @param hasAlu does the exe unit have a alu
 * @param hasFpu does the exe unit have a fpu
 * @param hasMul does the exe unit have a multiplier
 * @param hasDiv does the exe unit have a divider
 * @param hasFdiv does the exe unit have a FP divider
 * @param hasIfpu does the exe unit have a int to FP unit
 * @param hasFpiu does the exe unit have a FP to int unit
 */
abstract class ExecutionUnit(
  val readsIrf         : Boolean       = false,
  val writesIrf        : Boolean       = false,
  val readsFrf         : Boolean       = false,
  val writesFrf        : Boolean       = false,
  val writesLlIrf      : Boolean       = false,
  val writesLlFrf      : Boolean       = false,
  val numBypassStages  : Int,
  val dataWidth        : Int,
  val bypassable       : Boolean       = false, // TODO make override def for code clarity
  val alwaysBypassable : Boolean       = false,
  val hasMem           : Boolean       = false,
  val hasCSR           : Boolean       = false,
  val hasJmpUnit       : Boolean       = false,
  val hasAlu           : Boolean       = false,
  val hasFpu           : Boolean       = false,
  val hasMul           : Boolean       = false,
  val hasDiv           : Boolean       = false,
  val hasFdiv          : Boolean       = false,
  val hasIfpu          : Boolean       = false,
  val hasFpiu          : Boolean       = false,
  val hasRocc          : Boolean       = false
  )(implicit p: Parameters) extends BoomModule
{

  val io = IO(new Bundle {
    val fu_types = Output(Bits(FUC_SZ.W))

    val req      = Flipped(new DecoupledIO(new FuncUnitReq(dataWidth)))

    val iresp    = if (writesIrf)   new DecoupledIO(new ExeUnitResp(dataWidth)) else null
    val fresp    = if (writesFrf)   new DecoupledIO(new ExeUnitResp(dataWidth)) else null
    val ll_iresp = if (writesLlIrf) new DecoupledIO(new ExeUnitResp(dataWidth)) else null
    val ll_fresp = if (writesLlFrf) new DecoupledIO(new ExeUnitResp(dataWidth)) else null


    val bypass   = Output(new BypassData(numBypassStages, dataWidth))
    val brupdate = Input(new BrUpdateInfo())


    // only used by the rocc unit
    val rocc = if (hasRocc) new RoCCShimCoreIO else null

    // only used by the branch unit
    val brinfo     = if (hasAlu) Output(new BrResolutionInfo()) else null
    val get_ftq_pc = if (hasJmpUnit) Flipped(new GetPCFromFtqIO()) else null
    val status     = Input(new freechips.rocketchip.rocket.MStatus())

    // only used by the fpu unit
    val fcsr_rm = if (hasFcsr) Input(Bits(tile.FPConstants.RM_SZ.W)) else null

    // only used by the mem unit
    val lsu_io = if (hasMem) Flipped(new boom.lsu.LSUExeIO) else null
    val bp = if (hasMem) Input(Vec(nBreakpoints, new BP)) else null

    // TODO move this out of ExecutionUnit
    val com_exception = if (hasMem || hasRocc) Input(Bool()) else null
  })

  if (writesIrf)   { io.iresp.bits.fflags.valid    := false.B }
  if (writesLlIrf) { io.ll_iresp.bits.fflags.valid := false.B }
  if (writesFrf)   { io.fresp.bits.fflags.valid    := false.B }
  if (writesLlFrf) { io.ll_fresp.bits.fflags.valid := false.B }

  // TODO add "number of fflag ports", so we can properly account for FPU+Mem combinations
  def hasFFlags     : Boolean = hasFpu || hasFdiv

  require ((hasFpu || hasFdiv) ^ (hasAlu || hasMem || hasBrUnit || hasMul || hasDiv || hasCSR || hasIfpu || hasRocc),
    "[execute] we no longer support mixing FP and Integer functional units in the same exe unit.")
  def hasFcsr = hasIfpu || hasFpu || hasFdiv

  require (bypassable || !alwaysBypassable,
    "[execute] an execution unit must be bypassable if it is always bypassable")

  def supportedFuncUnits = {
    new SupportedFuncUnits(
      alu = hasAlu,
      jmp = hasJmpUnit,
      mem = hasMem,
      muld = hasMul || hasDiv,
      fpu = hasFpu,
      csr = hasCSR,
      fdiv = hasFdiv,
      ifpu = hasIfpu)
  }
}

/**
 * ALU execution unit that can have a branch, alu, mul, div, int to FP,
 * and memory unit.
 *
 * @param hasBrUnit does the exe unit have a branch unit
 * @param hasCSR does the exe unit write to the CSRFile
 * @param hasAlu does the exe unit have a alu
 * @param hasMul does the exe unit have a multiplier
 * @param hasDiv does the exe unit have a divider
 * @param hasIfpu does the exe unit have a int to FP unit
 * @param hasMem does the exe unit have a MemAddrCalcUnit
 */
class ALUExeUnit(
  hasJmpUnit     : Boolean = false,
  hasCSR         : Boolean = false,
  hasAlu         : Boolean = true,
  hasMul         : Boolean = false,
  hasDiv         : Boolean = false,
  hasIfpu        : Boolean = false,
  hasMem         : Boolean = false,
  hasRocc        : Boolean = false)
  (implicit p: Parameters)
  extends ExecutionUnit(
    readsIrf         = true,
    writesIrf        = hasAlu || hasBrUnit || hasMul || hasCSR,
    writesLlIrf      = hasMem || hasDiv || hasRocc,
    writesLlFrf      = (hasIfpu || hasMem) && p(tile.TileKey).core.fpu != None,
    numBypassStages  =
      if (hasAlu && hasMul) 3 //TODO XXX p(tile.TileKey).core.imulLatency
      else if (hasAlu) 1 else 0,
    dataWidth        = p(tile.XLen) + 1,
    bypassable       = hasAlu,
    alwaysBypassable = hasAlu && !(hasMem || hasJmpUnit || hasMul || hasDiv || hasCSR || hasIfpu || hasRocc),
    hasCSR           = hasCSR,
    hasJmpUnit       = hasJmpUnit,
    hasAlu           = hasAlu,
    hasMul           = hasMul,
    hasDiv           = hasDiv,
    hasIfpu          = hasIfpu,
    hasMem           = hasMem,
    hasRocc          = hasRocc)
  with freechips.rocketchip.rocket.constants.MemoryOpConstants
{
  require(!(hasRocc && !hasCSR),
    "RoCC needs to be shared with CSR unit")
  require(!(hasMem && hasRocc),
    "We do not support execution unit with both Mem and Rocc writebacks")
  require(!(hasMem && hasIfpu),
    "TODO. Currently do not support AluMemExeUnit with FP")

  val out_str =
    BoomCoreStringPrefix("==ExeUnit==") +
    (if (hasAlu)  BoomCoreStringPrefix(" - ALU") else "") +
    (if (hasMul)  BoomCoreStringPrefix(" - Mul") else "") +
    (if (hasDiv)  BoomCoreStringPrefix(" - Div") else "") +
    (if (hasIfpu) BoomCoreStringPrefix(" - IFPU") else "") +
    (if (hasMem)  BoomCoreStringPrefix(" - Mem") else "") +
    (if (hasRocc) BoomCoreStringPrefix(" - RoCC") else "")

  override def toString: String = out_str.toString

  val div_busy  = WireInit(false.B)
  val ifpu_busy = WireInit(false.B)

  // The Functional Units --------------------
  // Specifically the functional units with fast writeback to IRF
  val iresp_fu_units = ArrayBuffer[FunctionalUnit]()

  io.fu_types := Mux(hasAlu.B, FU_ALU, 0.U) |
                 Mux(hasMul.B, FU_MUL, 0.U) |
                 Mux(!div_busy && hasDiv.B, FU_DIV, 0.U) |
                 Mux(hasCSR.B, FU_CSR, 0.U) |
                 Mux(hasJmpUnit.B, FU_JMP, 0.U) |
                 Mux(!ifpu_busy && hasIfpu.B, FU_I2F, 0.U) |
                 Mux(hasMem.B, FU_MEM, 0.U)

  // ALU Unit -------------------------------
  var alu: ALUUnit = null
  if (hasAlu) {
    alu = Module(new ALUUnit(isJmpUnit = hasJmpUnit,
                             numStages = numBypassStages,
                             dataWidth = xLen))
    alu.io.req.valid := (
      io.req.valid &&
      (io.req.bits.uop.fu_code === FU_ALU ||
       io.req.bits.uop.fu_code === FU_JMP ||
      (io.req.bits.uop.fu_code === FU_CSR && io.req.bits.uop.uopc =/= uopROCC)))
    //ROCC Rocc Commands are taken by the RoCC unit

    alu.io.req.bits.uop      := io.req.bits.uop
    alu.io.kill     := io.kill
    alu.io.req.bits.rs1_data := io.req.bits.rs1_data
    alu.io.req.bits.rs2_data := io.req.bits.rs2_data
    alu.io.req.bits.rs3_data := DontCare
    alu.io.resp.ready := DontCare
    alu.io.brupdate := io.brupdate

    iresp_fu_units += alu

    // Bypassing only applies to ALU
    io.bypass <> alu.io.bypass

    // branch unit is embedded inside the ALU
    io.brinfo := alu.io.brinfo
    if (hasJmpUnit) {
      alu.io.get_ftq_pc <> io.get_ftq_pc
    }
  }

  var rocc: RoCCShim = null
  if (hasRocc) {
    rocc = Module(new RoCCShim)
    rocc.io.req.valid         := io.req.valid && io.req.bits.uop.uopc === uopROCC
    rocc.io.req.bits          := DontCare
    rocc.io.req.bits.uop      := io.req.bits.uop
    rocc.io.req.bits.rs1_data := io.req.bits.rs1_data
    rocc.io.req.bits.rs2_data := io.req.bits.rs2_data
    rocc.io.brupdate          := io.brupdate // We should assert on this somewhere
    rocc.io.status            := io.status
    rocc.io.exception         := io.com_exception
    io.rocc                   <> rocc.io.core

    rocc.io.resp.ready        := io.ll_iresp.ready
    io.ll_iresp.valid         := rocc.io.resp.valid
    io.ll_iresp.bits.uop      := rocc.io.resp.bits.uop
    io.ll_iresp.bits.data     := rocc.io.resp.bits.data
  }


  // Pipelined, IMul Unit ------------------
  var imul: PipelinedMulUnit = null
  if (hasMul) {
    imul = Module(new PipelinedMulUnit(imulLatency, xLen))
    imul.io <> DontCare
    imul.io.req.valid         := io.req.valid && io.req.bits.uop.fu_code_is(FU_MUL)
    imul.io.req.bits.uop      := io.req.bits.uop
    imul.io.req.bits.rs1_data := io.req.bits.rs1_data
    imul.io.req.bits.rs2_data := io.req.bits.rs2_data
<<<<<<< HEAD
    imul.io.kill     := io.kill
    imul.io.brinfo <> io.brinfo
=======
    imul.io.req.bits.kill     := io.req.bits.kill
    imul.io.brupdate := io.brupdate
>>>>>>> bfcc665f
    iresp_fu_units += imul
  }

  var ifpu: IntToFPUnit = null
  if (hasIfpu) {
    ifpu = Module(new IntToFPUnit(latency=intToFpLatency))
    ifpu.io.req        <> io.req
    ifpu.io.req.valid  := io.req.valid && io.req.bits.uop.fu_code_is(FU_I2F)
    ifpu.io.fcsr_rm    := io.fcsr_rm
    ifpu.io.brupdate   <> io.brupdate
    ifpu.io.resp.ready := DontCare

    // buffer up results since we share write-port on integer regfile.
    val queue = Module(new BranchKillableQueue(new ExeUnitResp(dataWidth),
      entries = intToFpLatency + 3)) // TODO being overly conservative
    queue.io.enq.valid       := ifpu.io.resp.valid
    queue.io.enq.bits.uop    := ifpu.io.resp.bits.uop
    queue.io.enq.bits.data   := ifpu.io.resp.bits.data
    queue.io.enq.bits.fflags := ifpu.io.resp.bits.fflags
<<<<<<< HEAD
    queue.io.brinfo := io.brinfo
    queue.io.flush := io.kill
=======
    queue.io.brupdate := io.brupdate
    queue.io.flush := io.req.bits.kill
>>>>>>> bfcc665f

    io.ll_fresp <> queue.io.deq
    ifpu_busy := !(queue.io.empty)
    assert (queue.io.enq.ready)
  }

  // Div/Rem Unit -----------------------
  var div: DivUnit = null
  val div_resp_val = WireInit(false.B)
  if (hasDiv) {
    div = Module(new DivUnit(xLen))
    div.io <> DontCare
    div.io.req.valid           := io.req.valid && io.req.bits.uop.fu_code_is(FU_DIV) && hasDiv.B
    div.io.req.bits.uop        := io.req.bits.uop
    div.io.req.bits.rs1_data   := io.req.bits.rs1_data
    div.io.req.bits.rs2_data   := io.req.bits.rs2_data
<<<<<<< HEAD
    div.io.brinfo              := io.brinfo
    div.io.kill                := io.kill
=======
    div.io.brupdate            := io.brupdate
    div.io.req.bits.kill       := io.req.bits.kill

    // share write port with the pipelined units
    div.io.resp.ready := !(iresp_fu_units.map(_.io.resp.valid).reduce(_|_))
>>>>>>> bfcc665f

    div_resp_val := div.io.resp.valid
    div_busy     := !div.io.req.ready ||
                    (io.req.valid && io.req.bits.uop.fu_code_is(FU_DIV))

    io.ll_iresp <> div.io.resp
  }

  // Mem Unit --------------------------
  if (hasMem) {
    require(!hasAlu)
    val maddrcalc = Module(new MemAddrCalcUnit)
    maddrcalc.io.req        <> io.req
    maddrcalc.io.req.valid  := io.req.valid && io.req.bits.uop.fu_code_is(FU_MEM)
<<<<<<< HEAD
    maddrcalc.io.brinfo     := io.brinfo
    maddrcalc.io.kill       := io.kill
=======
    maddrcalc.io.brupdate     <> io.brupdate
>>>>>>> bfcc665f
    maddrcalc.io.status     := io.status
    maddrcalc.io.bp         := io.bp
    maddrcalc.io.resp.ready := DontCare
    io.bypass <> maddrcalc.io.bypass // TODO this is not where the bypassing should
                                     // occur from, is there any bypassing happening?!

    io.lsu_io.req := maddrcalc.io.resp

    // Mem unit writeback pipeline register
    val kill = io.kill || IsKilledByBranch(io.brinfo, io.lsu_io.iresp.bits.uop)
    val resp_bits  = RegNext(io.lsu_io.iresp.bits)
    resp_bits.uop := GetNewUopAndBrMask(io.lsu_io.iresp.bits.uop, io.brinfo)
    val resp_valid = RegNext(io.lsu_io.iresp.valid && !kill)

    io.ll_iresp.bits  := resp_bits
    io.ll_iresp.valid := resp_valid
    if (usingFPU) {
      io.ll_fresp <> io.lsu_io.fresp
    }
  }

  // Outputs (Write Port #0)  ---------------
  if (writesIrf && !hasMem) {
    io.iresp.valid     := iresp_fu_units.map(_.io.resp.valid).reduce(_|_)
    io.iresp.bits.uop  := PriorityMux(iresp_fu_units.map(f =>
      (f.io.resp.valid, f.io.resp.bits.uop.asUInt))).asTypeOf(new MicroOp())
    io.iresp.bits.data := PriorityMux(iresp_fu_units.map(f =>
      (f.io.resp.valid, f.io.resp.bits.data.asUInt))).asUInt

    // pulled out for critical path reasons
    // TODO: Does this make sense as part of the iresp bundle?
    if (hasAlu) {
      io.iresp.bits.uop.csr_addr := ImmGen(alu.io.resp.bits.uop.imm_packed, IS_I).asUInt
      io.iresp.bits.uop.ctrl.csr_cmd := alu.io.resp.bits.uop.ctrl.csr_cmd
    }
  }

  assert ((PopCount(iresp_fu_units.map(_.io.resp.valid)) <= 1.U && !div_resp_val) ||
          (PopCount(iresp_fu_units.map(_.io.resp.valid)) <= 2.U && (div_resp_val)),
          "Multiple functional units are fighting over the write port.")
}

/**
 * FPU-only unit, with optional second write-port for ToInt micro-ops.
 *
 * @param hasFpu does the exe unit have a fpu
 * @param hasFdiv does the exe unit have a FP divider
 * @param hasFpiu does the exe unit have a FP to int unit
 */
class FPUExeUnit(
  hasFpu  : Boolean = true,
  hasFdiv : Boolean = false,
  hasFpiu : Boolean = false
  )
  (implicit p: Parameters)
  extends ExecutionUnit(
    readsFrf  = true,
    writesFrf = true,
    writesLlIrf = hasFpiu,
    writesIrf = false,
    numBypassStages = 0,
    dataWidth = p(tile.TileKey).core.fpu.get.fLen + 1,
    bypassable = false,
    hasFpu  = hasFpu,
    hasFdiv = hasFdiv,
    hasFpiu = hasFpiu) with tile.HasFPUParameters
{
  val out_str =
    BoomCoreStringPrefix("==ExeUnit==")
    (if (hasFpu)  BoomCoreStringPrefix("- FPU (Latency: " + dfmaLatency + ")") else "") +
    (if (hasFdiv) BoomCoreStringPrefix("- FDiv/FSqrt") else "") +
    (if (hasFpiu) BoomCoreStringPrefix("- FPIU (writes to Integer RF)") else "")

  val fdiv_busy = WireInit(false.B)
  val fpiu_busy = WireInit(false.B)

  // The Functional Units --------------------
  val fu_units = ArrayBuffer[FunctionalUnit]()

  io.fu_types := Mux(hasFpu.B, FU_FPU, 0.U) |
                 Mux(!fdiv_busy && hasFdiv.B, FU_FDV, 0.U) |
                 Mux(!fpiu_busy && hasFpiu.B, FU_F2I, 0.U)

  // FPU Unit -----------------------
  var fpu: FPUUnit = null
  val fpu_resp_val = WireInit(false.B)
  val fpu_resp_fflags = Wire(new ValidIO(new FFlagsResp()))
  fpu_resp_fflags.valid := false.B
  if (hasFpu) {
    fpu = Module(new FPUUnit())
    fpu.io.req.valid         := io.req.valid &&
                                (io.req.bits.uop.fu_code_is(FU_FPU) ||
                                io.req.bits.uop.fu_code_is(FU_F2I)) // TODO move to using a separate unit
    fpu.io.req.bits.uop      := io.req.bits.uop
    fpu.io.req.bits.rs1_data := io.req.bits.rs1_data
    fpu.io.req.bits.rs2_data := io.req.bits.rs2_data
    fpu.io.req.bits.rs3_data := io.req.bits.rs3_data
    fpu.io.kill     := io.kill
    fpu.io.fcsr_rm           := io.fcsr_rm
    fpu.io.brupdate          := io.brupdate
    fpu.io.resp.ready        := DontCare
    fpu_resp_val             := fpu.io.resp.valid
    fpu_resp_fflags          := fpu.io.resp.bits.fflags

    fu_units += fpu
  }

  // FDiv/FSqrt Unit -----------------------
  var fdivsqrt: FDivSqrtUnit = null
  val fdiv_resp_fflags = Wire(new ValidIO(new FFlagsResp()))
  fdiv_resp_fflags := DontCare
  fdiv_resp_fflags.valid := false.B
  if (hasFdiv) {
    fdivsqrt = Module(new FDivSqrtUnit())
    fdivsqrt.io.req.valid         := io.req.valid && io.req.bits.uop.fu_code_is(FU_FDV)
    fdivsqrt.io.req.bits.uop      := io.req.bits.uop
    fdivsqrt.io.req.bits.rs1_data := io.req.bits.rs1_data
    fdivsqrt.io.req.bits.rs2_data := io.req.bits.rs2_data
    fdivsqrt.io.req.bits.rs3_data := DontCare
    fdivsqrt.io.kill     := io.kill
    fdivsqrt.io.fcsr_rm           := io.fcsr_rm
    fdivsqrt.io.brupdate          := io.brupdate

    // share write port with the pipelined units
    fdivsqrt.io.resp.ready := !(fu_units.map(_.io.resp.valid).reduce(_|_)) // TODO PERF will get blocked by fpiu.

    fdiv_busy := !fdivsqrt.io.req.ready || (io.req.valid && io.req.bits.uop.fu_code_is(FU_FDV))

    fdiv_resp_fflags := fdivsqrt.io.resp.bits.fflags

    fu_units += fdivsqrt
  }

  // Outputs (Write Port #0)  ---------------

  io.fresp.valid       := fu_units.map(_.io.resp.valid).reduce(_|_) &&
                          !(fpu.io.resp.valid && fpu.io.resp.bits.uop.fu_code_is(FU_F2I))
  io.fresp.bits.uop    := PriorityMux(fu_units.map(f => (f.io.resp.valid,
                                                         f.io.resp.bits.uop.asUInt))).asTypeOf(new MicroOp())
  io.fresp.bits.data:= PriorityMux(fu_units.map(f => (f.io.resp.valid, f.io.resp.bits.data.asUInt))).asUInt
  io.fresp.bits.fflags := Mux(fpu_resp_val, fpu_resp_fflags, fdiv_resp_fflags)

  // Outputs (Write Port #1) -- FpToInt Queuing Unit -----------------------

  if (hasFpiu) {
    // TODO instantiate our own fpiu; and remove it from fpu.scala.
    // buffer up results since we share write-port on integer regfile.
    val queue = Module(new BranchKillableQueue(new ExeUnitResp(dataWidth),
      entries = dfmaLatency + 3)) // TODO being overly conservative
    queue.io.enq.valid       := (fpu.io.resp.valid &&
                                 fpu.io.resp.bits.uop.fu_code_is(FU_F2I) &&
                                 fpu.io.resp.bits.uop.uopc =/= uopSTA) // STA means store data gen for floating point
    queue.io.enq.bits.uop    := fpu.io.resp.bits.uop
    queue.io.enq.bits.data   := fpu.io.resp.bits.data
    queue.io.enq.bits.fflags := fpu.io.resp.bits.fflags
<<<<<<< HEAD
    queue.io.brinfo          := io.brinfo
    queue.io.flush           := io.kill
=======
    queue.io.brupdate          := io.brupdate
    queue.io.flush           := io.req.bits.kill
>>>>>>> bfcc665f

    assert (queue.io.enq.ready) // If this backs up, we've miscalculated the size of the queue.

    val fp_sdq = Module(new BranchKillableQueue(new ExeUnitResp(dataWidth),
      entries = 3)) // Lets us backpressure floating point store data
    fp_sdq.io.enq.valid      := io.req.valid && io.req.bits.uop.uopc === uopSTA && !IsKilledByBranch(io.brupdate, io.req.bits.uop)
    fp_sdq.io.enq.bits.uop   := io.req.bits.uop
    fp_sdq.io.enq.bits.data  := ieee(io.req.bits.rs2_data)
    fp_sdq.io.enq.bits.fflags:= DontCare
<<<<<<< HEAD
    fp_sdq.io.brinfo         := io.brinfo
    fp_sdq.io.flush          := io.kill
=======
    fp_sdq.io.brupdate         := io.brupdate
    fp_sdq.io.flush          := io.req.bits.kill
>>>>>>> bfcc665f

    assert(!(fp_sdq.io.enq.valid && !fp_sdq.io.enq.ready))

    val resp_arb = Module(new Arbiter(new ExeUnitResp(dataWidth), 2))
    resp_arb.io.in(0) <> queue.io.deq
    resp_arb.io.in(1) <> fp_sdq.io.deq
    io.ll_iresp       <> resp_arb.io.out

    fpiu_busy := !(queue.io.empty && fp_sdq.io.empty)
  }

  override def toString: String = out_str.toString
}<|MERGE_RESOLUTION|>--- conflicted
+++ resolved
@@ -51,66 +51,6 @@
   val flags = Bits(tile.FPConstants.FLAGS_SZ.W)
 }
 
-<<<<<<< HEAD
-/**
- * IO bundle for a Execution Unit.
- *
- * @param writesIrf does this exe unit need a integer regfile port
- * @param writesLlIrf does this exe unit need a long latency integer regfile port
- * @param writesFrf does this exe unit need a FP regfile port
- * @param writesLlFrf does this exe unit need a long latency FP regfile port
- * @param numBypassPorts number of bypass ports for the exe unit
- * @param dataWidth width of the data coming out of the execution unit
- */
-class ExecutionUnitIO(
-  val writesIrf      : Boolean,
-  val writesLlIrf    : Boolean,
-  val writesFrf      : Boolean,
-  val writesLlFrf    : Boolean,
-  val hasRocc        : Boolean,
-  val hasBrUnit      : Boolean,
-  val hasFcsr        : Boolean,
-  val hasMem         : Boolean,
-  val numBypassPorts : Int,
-  val dataWidth      : Int
-  )(implicit p: Parameters) extends BoomBundle
-{
-  // describe which functional units we support (used by the issue window)
-  val fu_types = Output(Bits(FUC_SZ.W))
-
-  val req      = Flipped(new DecoupledIO(new FuncUnitReq(dataWidth)))
-
-  val iresp    = if (writesIrf)   new DecoupledIO(new ExeUnitResp(dataWidth)) else null
-  val fresp    = if (writesFrf)   new DecoupledIO(new ExeUnitResp(dataWidth)) else null
-  val ll_iresp = if (writesLlIrf) new DecoupledIO(new ExeUnitResp(dataWidth)) else null
-  val ll_fresp = if (writesLlFrf) new DecoupledIO(new ExeUnitResp(dataWidth)) else null
-
-
-  val bypass   = Output(new BypassData(numBypassPorts, dataWidth))
-
-  val brinfo   = Input(new BrResolutionInfo())
-  val kill     = Input(Bool())
-
-  // only used by the rocc unit
-  val rocc = if (hasRocc) new RoCCShimCoreIO else null
-
-  // only used by the branch unit
-  val br_unit    = if (hasBrUnit) Output(new BranchUnitResp()) else null
-  val get_ftq_pc = if (hasBrUnit) Flipped(new GetPCFromFtqIO()) else null
-  val status     = if (hasBrUnit || hasRocc || hasMem) Input(new freechips.rocketchip.rocket.MStatus()) else null
-
-  // only used by the fpu unit
-  val fcsr_rm = if (hasFcsr) Input(Bits(tile.FPConstants.RM_SZ.W)) else null
-
-  // only used by the mem unit
-  val lsu_io = if (hasMem) Flipped(new boom.lsu.LSUExeIO) else null
-  val bp = if (hasMem) Input(Vec(nBreakpoints, new BP)) else null
-
-  // TODO move this out of ExecutionUnit
-  val com_exception = if (hasMem || hasRocc) Input(Bool()) else null
-}
-=======
->>>>>>> bfcc665f
 
 /**
  * Abstract Top level Execution Unit that wraps lower level functional units to make a
@@ -361,13 +301,8 @@
     imul.io.req.bits.uop      := io.req.bits.uop
     imul.io.req.bits.rs1_data := io.req.bits.rs1_data
     imul.io.req.bits.rs2_data := io.req.bits.rs2_data
-<<<<<<< HEAD
     imul.io.kill     := io.kill
-    imul.io.brinfo <> io.brinfo
-=======
-    imul.io.req.bits.kill     := io.req.bits.kill
     imul.io.brupdate := io.brupdate
->>>>>>> bfcc665f
     iresp_fu_units += imul
   }
 
@@ -387,13 +322,8 @@
     queue.io.enq.bits.uop    := ifpu.io.resp.bits.uop
     queue.io.enq.bits.data   := ifpu.io.resp.bits.data
     queue.io.enq.bits.fflags := ifpu.io.resp.bits.fflags
-<<<<<<< HEAD
-    queue.io.brinfo := io.brinfo
-    queue.io.flush := io.kill
-=======
     queue.io.brupdate := io.brupdate
-    queue.io.flush := io.req.bits.kill
->>>>>>> bfcc665f
+    queue.io.flush    := io.kill
 
     io.ll_fresp <> queue.io.deq
     ifpu_busy := !(queue.io.empty)
@@ -410,16 +340,8 @@
     div.io.req.bits.uop        := io.req.bits.uop
     div.io.req.bits.rs1_data   := io.req.bits.rs1_data
     div.io.req.bits.rs2_data   := io.req.bits.rs2_data
-<<<<<<< HEAD
-    div.io.brinfo              := io.brinfo
+    div.io.brupdate            := io.brupdate
     div.io.kill                := io.kill
-=======
-    div.io.brupdate            := io.brupdate
-    div.io.req.bits.kill       := io.req.bits.kill
-
-    // share write port with the pipelined units
-    div.io.resp.ready := !(iresp_fu_units.map(_.io.resp.valid).reduce(_|_))
->>>>>>> bfcc665f
 
     div_resp_val := div.io.resp.valid
     div_busy     := !div.io.req.ready ||
@@ -434,12 +356,7 @@
     val maddrcalc = Module(new MemAddrCalcUnit)
     maddrcalc.io.req        <> io.req
     maddrcalc.io.req.valid  := io.req.valid && io.req.bits.uop.fu_code_is(FU_MEM)
-<<<<<<< HEAD
-    maddrcalc.io.brinfo     := io.brinfo
-    maddrcalc.io.kill       := io.kill
-=======
-    maddrcalc.io.brupdate     <> io.brupdate
->>>>>>> bfcc665f
+    maddrcalc.io.brupdate   := io.brupdate
     maddrcalc.io.status     := io.status
     maddrcalc.io.bp         := io.bp
     maddrcalc.io.resp.ready := DontCare
@@ -595,13 +512,8 @@
     queue.io.enq.bits.uop    := fpu.io.resp.bits.uop
     queue.io.enq.bits.data   := fpu.io.resp.bits.data
     queue.io.enq.bits.fflags := fpu.io.resp.bits.fflags
-<<<<<<< HEAD
-    queue.io.brinfo          := io.brinfo
+    queue.io.brupdate        := io.brupdate
     queue.io.flush           := io.kill
-=======
-    queue.io.brupdate          := io.brupdate
-    queue.io.flush           := io.req.bits.kill
->>>>>>> bfcc665f
 
     assert (queue.io.enq.ready) // If this backs up, we've miscalculated the size of the queue.
 
@@ -611,13 +523,8 @@
     fp_sdq.io.enq.bits.uop   := io.req.bits.uop
     fp_sdq.io.enq.bits.data  := ieee(io.req.bits.rs2_data)
     fp_sdq.io.enq.bits.fflags:= DontCare
-<<<<<<< HEAD
-    fp_sdq.io.brinfo         := io.brinfo
+    fp_sdq.io.brupdate       := io.brupdate
     fp_sdq.io.flush          := io.kill
-=======
-    fp_sdq.io.brupdate         := io.brupdate
-    fp_sdq.io.flush          := io.req.bits.kill
->>>>>>> bfcc665f
 
     assert(!(fp_sdq.io.enq.valid && !fp_sdq.io.enq.ready))
 

--- conflicted
+++ resolved
@@ -120,35 +120,6 @@
 {
            //                                                                  frs3_en                        wakeup_delay
            //     is val inst?                                                 |  imm sel                     |    bypassable (aka, known/fixed latency)
-<<<<<<< HEAD
-           //     |  is fp inst?                                               |  |     uses_ldq              |    |  br/jmp
-           //     |  |  is single-prec?                        rs1 regtype     |  |     |  uses_stq           |    |  |  is jal
-           //     |  |  |  micro-code                          |       rs2 type|  |     |  |  is_amo          |    |  |  |  allocate_brtag
-           //     |  |  |  |         iq-type  func unit        |       |       |  |     |  |  |  is_fence     |    |  |  |  |
-           //     |  |  |  |         |        |                |       |       |  |     |  |  |  |  is_fencei |    |  |  |  |  is breakpoint or ecall?
-           //     |  |  |  |         |        |        dst     |       |       |  |     |  |  |  |  |  mem    |    |  |  |  |  |  is unique? (clear pipeline for it)
-           //     |  |  |  |         |        |        regtype |       |       |  |     |  |  |  |  |  cmd    |    |  |  |  |  |  |  flush on commit
-           //     |  |  |  |         |        |        |       |       |       |  |     |  |  |  |  |  |      |    |  |  |  |  |  |  |  csr cmd
-  val table: Array[(BitPat, List[BitPat])] = Array(//  |       |       |       |  |     |  |  |  |  |  |      |    |  |  |  |  |  |  |  |
-  LD      -> List(Y, N, X, uopLD   , IQT_INT, FU_MEM , RT_FIX, RT_FIX, RT_X  , N, IS_I, Y, N, N, N, N, M_XRD, 3.U, N, N, N, N, N, N, N, CSR.N),
-  LWU     -> List(Y, N, X, uopLD   , IQT_INT, FU_MEM , RT_FIX, RT_FIX, RT_X  , N, IS_I, Y, N, N, N, N, M_XRD, 3.U, N, N, N, N, N, N, N, CSR.N),
-  SD      -> List(Y, N, X, uopSTA  , IQT_INT, FU_MEM , RT_X  , RT_FIX, RT_FIX, N, IS_S, N, Y, N, N, N, M_XWR, 0.U, N, N, N, N, N, N, N, CSR.N),
-
-  SLLI    -> List(Y, N, X, uopSLLI , IQT_INT, FU_ALU , RT_FIX, RT_FIX, RT_X  , N, IS_I, N, N, N, N, N, M_X  , 1.U, Y, N, N, N, N, N, N, CSR.N),
-  SRLI    -> List(Y, N, X, uopSRLI , IQT_INT, FU_ALU , RT_FIX, RT_FIX, RT_X  , N, IS_I, N, N, N, N, N, M_X  , 1.U, Y, N, N, N, N, N, N, CSR.N),
-  SRAI    -> List(Y, N, X, uopSRAI , IQT_INT, FU_ALU , RT_FIX, RT_FIX, RT_X  , N, IS_I, N, N, N, N, N, M_X  , 1.U, Y, N, N, N, N, N, N, CSR.N),
-
-  ADDIW   -> List(Y, N, X, uopADDIW, IQT_INT, FU_ALU , RT_FIX, RT_FIX, RT_X  , N, IS_I, N, N, N, N, N, M_X  , 1.U, Y, N, N, N, N, N, N, CSR.N),
-  SLLIW   -> List(Y, N, X, uopSLLIW, IQT_INT, FU_ALU , RT_FIX, RT_FIX, RT_X  , N, IS_I, N, N, N, N, N, M_X  , 1.U, Y, N, N, N, N, N, N, CSR.N),
-  SRAIW   -> List(Y, N, X, uopSRAIW, IQT_INT, FU_ALU , RT_FIX, RT_FIX, RT_X  , N, IS_I, N, N, N, N, N, M_X  , 1.U, Y, N, N, N, N, N, N, CSR.N),
-  SRLIW   -> List(Y, N, X, uopSRLIW, IQT_INT, FU_ALU , RT_FIX, RT_FIX, RT_X  , N, IS_I, N, N, N, N, N, M_X  , 1.U, Y, N, N, N, N, N, N, CSR.N),
-
-  ADDW    -> List(Y, N, X, uopADDW , IQT_INT, FU_ALU , RT_FIX, RT_FIX, RT_FIX, N, IS_I, N, N, N, N, N, M_X  , 1.U, Y, N, N, N, N, N, N, CSR.N),
-  SUBW    -> List(Y, N, X, uopSUBW , IQT_INT, FU_ALU , RT_FIX, RT_FIX, RT_FIX, N, IS_I, N, N, N, N, N, M_X  , 1.U, Y, N, N, N, N, N, N, CSR.N),
-  SLLW    -> List(Y, N, X, uopSLLW , IQT_INT, FU_ALU , RT_FIX, RT_FIX, RT_FIX, N, IS_I, N, N, N, N, N, M_X  , 1.U, Y, N, N, N, N, N, N, CSR.N),
-  SRAW    -> List(Y, N, X, uopSRAW , IQT_INT, FU_ALU , RT_FIX, RT_FIX, RT_FIX, N, IS_I, N, N, N, N, N, M_X  , 1.U, Y, N, N, N, N, N, N, CSR.N),
-  SRLW    -> List(Y, N, X, uopSRLW , IQT_INT, FU_ALU , RT_FIX, RT_FIX, RT_FIX, N, IS_X, N, N, N, N, N, M_X  , 1.U, Y, N, N, N, N, N, N, CSR.N)
-=======
            //     |  is fp inst?                                               |  |     uses_ldq              |    |  is_br
            //     |  |  is single-prec?                        rs1 regtype     |  |     |  uses_stq           |    |  |
            //     |  |  |  micro-code                          |       rs2 type|  |     |  |  is_amo          |    |  |
@@ -158,9 +129,9 @@
            //     |  |  |  |         |        |        regtype |       |       |  |     |  |  |  |  |  cmd    |    |  |  |  |  flush on commit
            //     |  |  |  |         |        |        |       |       |       |  |     |  |  |  |  |  |      |    |  |  |  |  |  csr cmd
   val table: Array[(BitPat, List[BitPat])] = Array(//  |       |       |       |  |     |  |  |  |  |  |      |    |  |  |  |  |  |
-  LD      -> List(Y, N, X, uopLD   , IQT_MEM, FU_MEM , RT_FIX, RT_FIX, RT_X  , N, IS_I, Y, N, N, N, N, M_XRD, 3.U, N, N, N, N, N, CSR.N),
-  LWU     -> List(Y, N, X, uopLD   , IQT_MEM, FU_MEM , RT_FIX, RT_FIX, RT_X  , N, IS_I, Y, N, N, N, N, M_XRD, 3.U, N, N, N, N, N, CSR.N),
-  SD      -> List(Y, N, X, uopSTA  , IQT_MEM, FU_MEM , RT_X  , RT_FIX, RT_FIX, N, IS_S, N, Y, N, N, N, M_XWR, 0.U, N, N, N, N, N, CSR.N),
+  LD      -> List(Y, N, X, uopLD   , IQT_INT, FU_MEM , RT_FIX, RT_FIX, RT_X  , N, IS_I, Y, N, N, N, N, M_XRD, 3.U, N, N, N, N, N, CSR.N),
+  LWU     -> List(Y, N, X, uopLD   , IQT_INT, FU_MEM , RT_FIX, RT_FIX, RT_X  , N, IS_I, Y, N, N, N, N, M_XRD, 3.U, N, N, N, N, N, CSR.N),
+  SD      -> List(Y, N, X, uopSTA  , IQT_INT, FU_MEM , RT_X  , RT_FIX, RT_FIX, N, IS_S, N, Y, N, N, N, M_XWR, 0.U, N, N, N, N, N, CSR.N),
 
   SLLI    -> List(Y, N, X, uopSLLI , IQT_INT, FU_ALU , RT_FIX, RT_FIX, RT_X  , N, IS_I, N, N, N, N, N, M_X  , 1.U, Y, N, N, N, N, CSR.N),
   SRLI    -> List(Y, N, X, uopSRLI , IQT_INT, FU_ALU , RT_FIX, RT_FIX, RT_X  , N, IS_I, N, N, N, N, N, M_X  , 1.U, Y, N, N, N, N, CSR.N),
@@ -176,7 +147,6 @@
   SLLW    -> List(Y, N, X, uopSLLW , IQT_INT, FU_ALU , RT_FIX, RT_FIX, RT_FIX, N, IS_I, N, N, N, N, N, M_X  , 1.U, Y, N, N, N, N, CSR.N),
   SRAW    -> List(Y, N, X, uopSRAW , IQT_INT, FU_ALU , RT_FIX, RT_FIX, RT_FIX, N, IS_I, N, N, N, N, N, M_X  , 1.U, Y, N, N, N, N, CSR.N),
   SRLW    -> List(Y, N, X, uopSRLW , IQT_INT, FU_ALU , RT_FIX, RT_FIX, RT_FIX, N, IS_X, N, N, N, N, N, M_X  , 1.U, Y, N, N, N, N, CSR.N)
->>>>>>> bfcc665f
   )
 }
 
@@ -187,71 +157,6 @@
 {
            //                                                                  frs3_en                        wakeup_delay
            //     is val inst?                                                 |  imm sel                     |    bypassable (aka, known/fixed latency)
-<<<<<<< HEAD
-           //     |  is fp inst?                                               |  |     uses_ldq              |    |  br/jmp
-           //     |  |  is single-prec?                        rs1 regtype     |  |     |  uses_stq           |    |  |  is jal
-           //     |  |  |  micro-code                          |       rs2 type|  |     |  |  is_amo          |    |  |  |  allocate_brtag
-           //     |  |  |  |         iq-type  func unit        |       |       |  |     |  |  |  is_fence     |    |  |  |  |
-           //     |  |  |  |         |        |                |       |       |  |     |  |  |  |  is_fencei |    |  |  |  |  is breakpoint or ecall?
-           //     |  |  |  |         |        |        dst     |       |       |  |     |  |  |  |  |  mem    |    |  |  |  |  |  is unique? (clear pipeline for it)
-           //     |  |  |  |         |        |        regtype |       |       |  |     |  |  |  |  |  cmd    |    |  |  |  |  |  |  flush on commit
-           //     |  |  |  |         |        |        |       |       |       |  |     |  |  |  |  |  |      |    |  |  |  |  |  |  |  csr cmd
-  val table: Array[(BitPat, List[BitPat])] = Array(//  |       |       |       |  |     |  |  |  |  |  |      |    |  |  |  |  |  |  |  |
-  LW      -> List(Y, N, X, uopLD   , IQT_INT, FU_MEM , RT_FIX, RT_FIX, RT_X  , N, IS_I, Y, N, N, N, N, M_XRD, 3.U, N, N, N, N, N, N, N, CSR.N),
-  LH      -> List(Y, N, X, uopLD   , IQT_INT, FU_MEM , RT_FIX, RT_FIX, RT_X  , N, IS_I, Y, N, N, N, N, M_XRD, 3.U, N, N, N, N, N, N, N, CSR.N),
-  LHU     -> List(Y, N, X, uopLD   , IQT_INT, FU_MEM , RT_FIX, RT_FIX, RT_X  , N, IS_I, Y, N, N, N, N, M_XRD, 3.U, N, N, N, N, N, N, N, CSR.N),
-  LB      -> List(Y, N, X, uopLD   , IQT_INT, FU_MEM , RT_FIX, RT_FIX, RT_X  , N, IS_I, Y, N, N, N, N, M_XRD, 3.U, N, N, N, N, N, N, N, CSR.N),
-  LBU     -> List(Y, N, X, uopLD   , IQT_INT, FU_MEM , RT_FIX, RT_FIX, RT_X  , N, IS_I, Y, N, N, N, N, M_XRD, 3.U, N, N, N, N, N, N, N, CSR.N),
-
-  SW      -> List(Y, N, X, uopSTA  , IQT_INT, FU_MEM , RT_X  , RT_FIX, RT_FIX, N, IS_S, N, Y, N, N, N, M_XWR, 0.U, N, N, N, N, N, N, N, CSR.N),
-  SH      -> List(Y, N, X, uopSTA  , IQT_INT, FU_MEM , RT_X  , RT_FIX, RT_FIX, N, IS_S, N, Y, N, N, N, M_XWR, 0.U, N, N, N, N, N, N, N, CSR.N),
-  SB      -> List(Y, N, X, uopSTA  , IQT_INT, FU_MEM , RT_X  , RT_FIX, RT_FIX, N, IS_S, N, Y, N, N, N, M_XWR, 0.U, N, N, N, N, N, N, N, CSR.N),
-
-  LUI     -> List(Y, N, X, uopLUI  , IQT_INT, FU_ALU , RT_FIX, RT_X  , RT_X  , N, IS_U, N, N, N, N, N, M_X  , 1.U, Y, N, N, N, N, N, N, CSR.N),
-
-  ADDI    -> List(Y, N, X, uopADDI , IQT_INT, FU_ALU , RT_FIX, RT_FIX, RT_X  , N, IS_I, N, N, N, N, N, M_X  , 1.U, Y, N, N, N, N, N, N, CSR.N),
-  ANDI    -> List(Y, N, X, uopANDI , IQT_INT, FU_ALU , RT_FIX, RT_FIX, RT_X  , N, IS_I, N, N, N, N, N, M_X  , 1.U, Y, N, N, N, N, N, N, CSR.N),
-  ORI     -> List(Y, N, X, uopORI  , IQT_INT, FU_ALU , RT_FIX, RT_FIX, RT_X  , N, IS_I, N, N, N, N, N, M_X  , 1.U, Y, N, N, N, N, N, N, CSR.N),
-  XORI    -> List(Y, N, X, uopXORI , IQT_INT, FU_ALU , RT_FIX, RT_FIX, RT_X  , N, IS_I, N, N, N, N, N, M_X  , 1.U, Y, N, N, N, N, N, N, CSR.N),
-  SLTI    -> List(Y, N, X, uopSLTI , IQT_INT, FU_ALU , RT_FIX, RT_FIX, RT_X  , N, IS_I, N, N, N, N, N, M_X  , 1.U, Y, N, N, N, N, N, N, CSR.N),
-  SLTIU   -> List(Y, N, X, uopSLTIU, IQT_INT, FU_ALU , RT_FIX, RT_FIX, RT_X  , N, IS_I, N, N, N, N, N, M_X  , 1.U, Y, N, N, N, N, N, N, CSR.N),
-
-  SLL     -> List(Y, N, X, uopSLL  , IQT_INT, FU_ALU , RT_FIX, RT_FIX, RT_FIX, N, IS_I, N, N, N, N, N, M_X  , 1.U, Y, N, N, N, N, N, N, CSR.N),
-  ADD     -> List(Y, N, X, uopADD  , IQT_INT, FU_ALU , RT_FIX, RT_FIX, RT_FIX, N, IS_I, N, N, N, N, N, M_X  , 1.U, Y, N, N, N, N, N, N, CSR.N),
-  SUB     -> List(Y, N, X, uopSUB  , IQT_INT, FU_ALU , RT_FIX, RT_FIX, RT_FIX, N, IS_I, N, N, N, N, N, M_X  , 1.U, Y, N, N, N, N, N, N, CSR.N),
-  SLT     -> List(Y, N, X, uopSLT  , IQT_INT, FU_ALU , RT_FIX, RT_FIX, RT_FIX, N, IS_I, N, N, N, N, N, M_X  , 1.U, Y, N, N, N, N, N, N, CSR.N),
-  SLTU    -> List(Y, N, X, uopSLTU , IQT_INT, FU_ALU , RT_FIX, RT_FIX, RT_FIX, N, IS_I, N, N, N, N, N, M_X  , 1.U, Y, N, N, N, N, N, N, CSR.N),
-  AND     -> List(Y, N, X, uopAND  , IQT_INT, FU_ALU , RT_FIX, RT_FIX, RT_FIX, N, IS_I, N, N, N, N, N, M_X  , 1.U, Y, N, N, N, N, N, N, CSR.N),
-  OR      -> List(Y, N, X, uopOR   , IQT_INT, FU_ALU , RT_FIX, RT_FIX, RT_FIX, N, IS_I, N, N, N, N, N, M_X  , 1.U, Y, N, N, N, N, N, N, CSR.N),
-  XOR     -> List(Y, N, X, uopXOR  , IQT_INT, FU_ALU , RT_FIX, RT_FIX, RT_FIX, N, IS_I, N, N, N, N, N, M_X  , 1.U, Y, N, N, N, N, N, N, CSR.N),
-  SRA     -> List(Y, N, X, uopSRA  , IQT_INT, FU_ALU , RT_FIX, RT_FIX, RT_FIX, N, IS_I, N, N, N, N, N, M_X  , 1.U, Y, N, N, N, N, N, N, CSR.N),
-  SRL     -> List(Y, N, X, uopSRL  , IQT_INT, FU_ALU , RT_FIX, RT_FIX, RT_FIX, N, IS_X, N, N, N, N, N, M_X  , 1.U, Y, N, N, N, N, N, N, CSR.N),
-
-  MUL     -> List(Y, N, X, uopMUL  , IQT_INT, FU_MUL , RT_FIX, RT_FIX, RT_FIX, N, IS_X, N, N, N, N, N, M_X  , 0.U, N, N, N, N, N, N, N, CSR.N),
-  MULH    -> List(Y, N, X, uopMULH , IQT_INT, FU_MUL , RT_FIX, RT_FIX, RT_FIX, N, IS_X, N, N, N, N, N, M_X  , 0.U, N, N, N, N, N, N, N, CSR.N),
-  MULHU   -> List(Y, N, X, uopMULHU, IQT_INT, FU_MUL , RT_FIX, RT_FIX, RT_FIX, N, IS_X, N, N, N, N, N, M_X  , 0.U, N, N, N, N, N, N, N, CSR.N),
-  MULHSU  -> List(Y, N, X, uopMULHSU,IQT_INT, FU_MUL , RT_FIX, RT_FIX, RT_FIX, N, IS_X, N, N, N, N, N, M_X  , 0.U, N, N, N, N, N, N, N, CSR.N),
-  MULW    -> List(Y, N, X, uopMULW , IQT_INT, FU_MUL , RT_FIX, RT_FIX, RT_FIX, N, IS_X, N, N, N, N, N, M_X  , 0.U, N, N, N, N, N, N, N, CSR.N),
-
-  DIV     -> List(Y, N, X, uopDIV  , IQT_INT, FU_DIV , RT_FIX, RT_FIX, RT_FIX, N, IS_X, N, N, N, N, N, M_X  , 0.U, N, N, N, N, N, N, N, CSR.N),
-  DIVU    -> List(Y, N, X, uopDIVU , IQT_INT, FU_DIV , RT_FIX, RT_FIX, RT_FIX, N, IS_X, N, N, N, N, N, M_X  , 0.U, N, N, N, N, N, N, N, CSR.N),
-  REM     -> List(Y, N, X, uopREM  , IQT_INT, FU_DIV , RT_FIX, RT_FIX, RT_FIX, N, IS_X, N, N, N, N, N, M_X  , 0.U, N, N, N, N, N, N, N, CSR.N),
-  REMU    -> List(Y, N, X, uopREMU , IQT_INT, FU_DIV , RT_FIX, RT_FIX, RT_FIX, N, IS_X, N, N, N, N, N, M_X  , 0.U, N, N, N, N, N, N, N, CSR.N),
-  DIVW    -> List(Y, N, X, uopDIVW , IQT_INT, FU_DIV , RT_FIX, RT_FIX, RT_FIX, N, IS_X, N, N, N, N, N, M_X  , 0.U, N, N, N, N, N, N, N, CSR.N),
-  DIVUW   -> List(Y, N, X, uopDIVUW, IQT_INT, FU_DIV , RT_FIX, RT_FIX, RT_FIX, N, IS_X, N, N, N, N, N, M_X  , 0.U, N, N, N, N, N, N, N, CSR.N),
-  REMW    -> List(Y, N, X, uopREMW , IQT_INT, FU_DIV , RT_FIX, RT_FIX, RT_FIX, N, IS_X, N, N, N, N, N, M_X  , 0.U, N, N, N, N, N, N, N, CSR.N),
-  REMUW   -> List(Y, N, X, uopREMUW, IQT_INT, FU_DIV , RT_FIX, RT_FIX, RT_FIX, N, IS_X, N, N, N, N, N, M_X  , 0.U, N, N, N, N, N, N, N, CSR.N),
-
-  AUIPC   -> List(Y, N, X, uopAUIPC, IQT_INT, FU_BRU , RT_FIX, RT_X  , RT_X  , N, IS_U, N, N, N, N, N, M_X  , 1.U, N, N, N, N, N, N, N, CSR.N), // use BRU for the PC read
-  JAL     -> List(Y, N, X, uopJAL  , IQT_INT, FU_BRU , RT_FIX, RT_X  , RT_X  , N, IS_J, N, N, N, N, N, M_X  , 1.U, N, Y, Y, N, N, N, N, CSR.N),
-  JALR    -> List(Y, N, X, uopJALR , IQT_INT, FU_BRU , RT_FIX, RT_FIX, RT_X  , N, IS_I, N, N, N, N, N, M_X  , 1.U, N, Y, N, Y, N, N, N, CSR.N),
-  BEQ     -> List(Y, N, X, uopBEQ  , IQT_INT, FU_BRU , RT_X  , RT_FIX, RT_FIX, N, IS_B, N, N, N, N, N, M_X  , 0.U, N, Y, N, Y, N, N, N, CSR.N),
-  BNE     -> List(Y, N, X, uopBNE  , IQT_INT, FU_BRU , RT_X  , RT_FIX, RT_FIX, N, IS_B, N, N, N, N, N, M_X  , 0.U, N, Y, N, Y, N, N, N, CSR.N),
-  BGE     -> List(Y, N, X, uopBGE  , IQT_INT, FU_BRU , RT_X  , RT_FIX, RT_FIX, N, IS_B, N, N, N, N, N, M_X  , 0.U, N, Y, N, Y, N, N, N, CSR.N),
-  BGEU    -> List(Y, N, X, uopBGEU , IQT_INT, FU_BRU , RT_X  , RT_FIX, RT_FIX, N, IS_B, N, N, N, N, N, M_X  , 0.U, N, Y, N, Y, N, N, N, CSR.N),
-  BLT     -> List(Y, N, X, uopBLT  , IQT_INT, FU_BRU , RT_X  , RT_FIX, RT_FIX, N, IS_B, N, N, N, N, N, M_X  , 0.U, N, Y, N, Y, N, N, N, CSR.N),
-  BLTU    -> List(Y, N, X, uopBLTU , IQT_INT, FU_BRU , RT_X  , RT_FIX, RT_FIX, N, IS_B, N, N, N, N, N, M_X  , 0.U, N, Y, N, Y, N, N, N, CSR.N),
-=======
            //     |  is fp inst?                                               |  |     uses_ldq              |    |  is_br
            //     |  |  is single-prec?                        rs1 regtype     |  |     |  uses_stq           |    |  |
            //     |  |  |  micro-code                          |       rs2 type|  |     |  |  is_amo          |    |  |
@@ -261,15 +166,15 @@
            //     |  |  |  |         |        |        regtype |       |       |  |     |  |  |  |  |  cmd    |    |  |  |  |  flush on commit
            //     |  |  |  |         |        |        |       |       |       |  |     |  |  |  |  |  |      |    |  |  |  |  |  csr cmd
   val table: Array[(BitPat, List[BitPat])] = Array(//  |       |       |       |  |     |  |  |  |  |  |      |    |  |  |  |  |  |
-  LW      -> List(Y, N, X, uopLD   , IQT_MEM, FU_MEM , RT_FIX, RT_FIX, RT_X  , N, IS_I, Y, N, N, N, N, M_XRD, 3.U, N, N, N, N, N, CSR.N),
-  LH      -> List(Y, N, X, uopLD   , IQT_MEM, FU_MEM , RT_FIX, RT_FIX, RT_X  , N, IS_I, Y, N, N, N, N, M_XRD, 3.U, N, N, N, N, N, CSR.N),
-  LHU     -> List(Y, N, X, uopLD   , IQT_MEM, FU_MEM , RT_FIX, RT_FIX, RT_X  , N, IS_I, Y, N, N, N, N, M_XRD, 3.U, N, N, N, N, N, CSR.N),
-  LB      -> List(Y, N, X, uopLD   , IQT_MEM, FU_MEM , RT_FIX, RT_FIX, RT_X  , N, IS_I, Y, N, N, N, N, M_XRD, 3.U, N, N, N, N, N, CSR.N),
-  LBU     -> List(Y, N, X, uopLD   , IQT_MEM, FU_MEM , RT_FIX, RT_FIX, RT_X  , N, IS_I, Y, N, N, N, N, M_XRD, 3.U, N, N, N, N, N, CSR.N),
-
-  SW      -> List(Y, N, X, uopSTA  , IQT_MEM, FU_MEM , RT_X  , RT_FIX, RT_FIX, N, IS_S, N, Y, N, N, N, M_XWR, 0.U, N, N, N, N, N, CSR.N),
-  SH      -> List(Y, N, X, uopSTA  , IQT_MEM, FU_MEM , RT_X  , RT_FIX, RT_FIX, N, IS_S, N, Y, N, N, N, M_XWR, 0.U, N, N, N, N, N, CSR.N),
-  SB      -> List(Y, N, X, uopSTA  , IQT_MEM, FU_MEM , RT_X  , RT_FIX, RT_FIX, N, IS_S, N, Y, N, N, N, M_XWR, 0.U, N, N, N, N, N, CSR.N),
+  LW      -> List(Y, N, X, uopLD   , IQT_INT, FU_MEM , RT_FIX, RT_FIX, RT_X  , N, IS_I, Y, N, N, N, N, M_XRD, 3.U, N, N, N, N, N, CSR.N),
+  LH      -> List(Y, N, X, uopLD   , IQT_INT, FU_MEM , RT_FIX, RT_FIX, RT_X  , N, IS_I, Y, N, N, N, N, M_XRD, 3.U, N, N, N, N, N, CSR.N),
+  LHU     -> List(Y, N, X, uopLD   , IQT_INT, FU_MEM , RT_FIX, RT_FIX, RT_X  , N, IS_I, Y, N, N, N, N, M_XRD, 3.U, N, N, N, N, N, CSR.N),
+  LB      -> List(Y, N, X, uopLD   , IQT_INT, FU_MEM , RT_FIX, RT_FIX, RT_X  , N, IS_I, Y, N, N, N, N, M_XRD, 3.U, N, N, N, N, N, CSR.N),
+  LBU     -> List(Y, N, X, uopLD   , IQT_INT, FU_MEM , RT_FIX, RT_FIX, RT_X  , N, IS_I, Y, N, N, N, N, M_XRD, 3.U, N, N, N, N, N, CSR.N),
+
+  SW      -> List(Y, N, X, uopSTA  , IQT_INT, FU_MEM , RT_X  , RT_FIX, RT_FIX, N, IS_S, N, Y, N, N, N, M_XWR, 0.U, N, N, N, N, N, CSR.N),
+  SH      -> List(Y, N, X, uopSTA  , IQT_INT, FU_MEM , RT_X  , RT_FIX, RT_FIX, N, IS_S, N, Y, N, N, N, M_XWR, 0.U, N, N, N, N, N, CSR.N),
+  SB      -> List(Y, N, X, uopSTA  , IQT_INT, FU_MEM , RT_X  , RT_FIX, RT_FIX, N, IS_S, N, Y, N, N, N, M_XWR, 0.U, N, N, N, N, N, CSR.N),
 
   LUI     -> List(Y, N, X, uopLUI  , IQT_INT, FU_ALU , RT_FIX, RT_X  , RT_X  , N, IS_U, N, N, N, N, N, M_X  , 1.U, Y, N, N, N, N, CSR.N),
 
@@ -315,7 +220,6 @@
   BGEU    -> List(Y, N, X, uopBGEU , IQT_INT, FU_ALU , RT_X  , RT_FIX, RT_FIX, N, IS_B, N, N, N, N, N, M_X  , 0.U, N, Y, N, N, N, CSR.N),
   BLT     -> List(Y, N, X, uopBLT  , IQT_INT, FU_ALU , RT_X  , RT_FIX, RT_FIX, N, IS_B, N, N, N, N, N, M_X  , 0.U, N, Y, N, N, N, CSR.N),
   BLTU    -> List(Y, N, X, uopBLTU , IQT_INT, FU_ALU , RT_X  , RT_FIX, RT_FIX, N, IS_B, N, N, N, N, N, M_X  , 0.U, N, Y, N, N, N, CSR.N),
->>>>>>> bfcc665f
 
   // I-type, the immediate12 holds the CSR register.
   CSRRW   -> List(Y, N, X, uopCSRRW, IQT_INT, FU_CSR , RT_FIX, RT_FIX, RT_X  , N, IS_I, N, N, N, N, N, M_X  , 0.U, N, N, N, Y, Y, CSR.W),
@@ -326,54 +230,18 @@
   CSRRSI  -> List(Y, N, X, uopCSRRSI,IQT_INT, FU_CSR , RT_FIX, RT_PAS, RT_X  , N, IS_I, N, N, N, N, N, M_X  , 0.U, N, N, N, Y, Y, CSR.S),
   CSRRCI  -> List(Y, N, X, uopCSRRCI,IQT_INT, FU_CSR , RT_FIX, RT_PAS, RT_X  , N, IS_I, N, N, N, N, N, M_X  , 0.U, N, N, N, Y, Y, CSR.C),
 
-<<<<<<< HEAD
-  SFENCE_VMA->List(Y,N, X, uopSFENCE,IQT_INT, FU_MEM , RT_X  , RT_FIX, RT_FIX, N, IS_X, N, N, N, N, N,M_SFENCE,0.U,N, N, N, N, N, Y, Y, CSR.N),
-  SCALL   -> List(Y, N, X, uopERET  ,IQT_INT, FU_CSR , RT_X  , RT_X  , RT_X  , N, IS_I, N, N, N, N, N, M_X  , 0.U, N, N, N, N, Y, Y, Y, CSR.I),
-  SBREAK  -> List(Y, N, X, uopERET  ,IQT_INT, FU_CSR , RT_X  , RT_X  , RT_X  , N, IS_I, N, N, N, N, N, M_X  , 0.U, N, N, N, N, Y, Y, Y, CSR.I),
-  SRET    -> List(Y, N, X, uopERET  ,IQT_INT, FU_CSR , RT_X  , RT_X  , RT_X  , N, IS_I, N, N, N, N, N, M_X  , 0.U, N, N, N, N, N, Y, Y, CSR.I),
-  MRET    -> List(Y, N, X, uopERET  ,IQT_INT, FU_CSR , RT_X  , RT_X  , RT_X  , N, IS_I, N, N, N, N, N, M_X  , 0.U, N, N, N, N, N, Y, Y, CSR.I),
-  DRET    -> List(Y, N, X, uopERET  ,IQT_INT, FU_CSR , RT_X  , RT_X  , RT_X  , N, IS_I, N, N, N, N, N, M_X  , 0.U, N, N, N, N, N, Y, Y, CSR.I),
-=======
-  SFENCE_VMA->List(Y,N, X, uopSFENCE,IQT_MEM, FU_MEM , RT_X  , RT_FIX, RT_FIX, N, IS_X, N, N, N, N, N,M_SFENCE,0.U,N, N, N, Y, Y, CSR.N),
+  SFENCE_VMA->List(Y,N, X, uopSFENCE,IQT_INT, FU_MEM , RT_X  , RT_FIX, RT_FIX, N, IS_X, N, N, N, N, N,M_SFENCE,0.U,N, N, N, Y, Y, CSR.N),
   SCALL   -> List(Y, N, X, uopERET  ,IQT_INT, FU_CSR , RT_X  , RT_X  , RT_X  , N, IS_I, N, N, N, N, N, M_X  , 0.U, N, N, Y, Y, Y, CSR.I),
   SBREAK  -> List(Y, N, X, uopERET  ,IQT_INT, FU_CSR , RT_X  , RT_X  , RT_X  , N, IS_I, N, N, N, N, N, M_X  , 0.U, N, N, Y, Y, Y, CSR.I),
   SRET    -> List(Y, N, X, uopERET  ,IQT_INT, FU_CSR , RT_X  , RT_X  , RT_X  , N, IS_I, N, N, N, N, N, M_X  , 0.U, N, N, N, Y, Y, CSR.I),
   MRET    -> List(Y, N, X, uopERET  ,IQT_INT, FU_CSR , RT_X  , RT_X  , RT_X  , N, IS_I, N, N, N, N, N, M_X  , 0.U, N, N, N, Y, Y, CSR.I),
   DRET    -> List(Y, N, X, uopERET  ,IQT_INT, FU_CSR , RT_X  , RT_X  , RT_X  , N, IS_I, N, N, N, N, N, M_X  , 0.U, N, N, N, Y, Y, CSR.I),
->>>>>>> bfcc665f
 
   WFI     -> List(Y, N, X, uopWFI   ,IQT_INT, FU_CSR , RT_X  , RT_X  , RT_X  , N, IS_X, N, N, N, N, N, M_X  , 0.U, N, N, N, Y, Y, CSR.I),
 
   FENCE_I -> List(Y, N, X, uopNOP  , IQT_INT, FU_X   , RT_X  , RT_X  , RT_X  , N, IS_X, N, N, N, N, Y, M_X  , 0.U, N, N, N, Y, Y, CSR.N),
   FENCE   -> List(Y, N, X, uopFENCE, IQT_INT, FU_MEM , RT_X  , RT_X  , RT_X  , N, IS_X, N, Y, N, Y, N, M_X  , 0.U, N, N, N, Y, Y, CSR.N), // TODO PERF make fence higher performance
                                                                                                                                                        // currently serializes pipeline
-<<<<<<< HEAD
-  // A-type
-  AMOADD_W-> List(Y, N, X, uopAMO_AG, IQT_INT, FU_MEM, RT_FIX, RT_FIX, RT_FIX, N, IS_X, N, Y, Y, N, N, M_XA_ADD, 0.U,N, N, N, N, N, Y, Y, CSR.N), // TODO make AMOs higherperformance
-  AMOXOR_W-> List(Y, N, X, uopAMO_AG, IQT_INT, FU_MEM, RT_FIX, RT_FIX, RT_FIX, N, IS_X, N, Y, Y, N, N, M_XA_XOR, 0.U,N, N, N, N, N, Y, Y, CSR.N),
-  AMOSWAP_W->List(Y, N, X, uopAMO_AG, IQT_INT, FU_MEM, RT_FIX, RT_FIX, RT_FIX, N, IS_X, N, Y, Y, N, N, M_XA_SWAP,0.U,N, N, N, N, N, Y, Y, CSR.N),
-  AMOAND_W-> List(Y, N, X, uopAMO_AG, IQT_INT, FU_MEM, RT_FIX, RT_FIX, RT_FIX, N, IS_X, N, Y, Y, N, N, M_XA_AND, 0.U,N, N, N, N, N, Y, Y, CSR.N),
-  AMOOR_W -> List(Y, N, X, uopAMO_AG, IQT_INT, FU_MEM, RT_FIX, RT_FIX, RT_FIX, N, IS_X, N, Y, Y, N, N, M_XA_OR,  0.U,N, N, N, N, N, Y, Y, CSR.N),
-  AMOMIN_W-> List(Y, N, X, uopAMO_AG, IQT_INT, FU_MEM, RT_FIX, RT_FIX, RT_FIX, N, IS_X, N, Y, Y, N, N, M_XA_MIN, 0.U,N, N, N, N, N, Y, Y, CSR.N),
-  AMOMINU_W->List(Y, N, X, uopAMO_AG, IQT_INT, FU_MEM, RT_FIX, RT_FIX, RT_FIX, N, IS_X, N, Y, Y, N, N, M_XA_MINU,0.U,N, N, N, N, N, Y, Y, CSR.N),
-  AMOMAX_W-> List(Y, N, X, uopAMO_AG, IQT_INT, FU_MEM, RT_FIX, RT_FIX, RT_FIX, N, IS_X, N, Y, Y, N, N, M_XA_MAX, 0.U,N, N, N, N, N, Y, Y, CSR.N),
-  AMOMAXU_W->List(Y, N, X, uopAMO_AG, IQT_INT, FU_MEM, RT_FIX, RT_FIX, RT_FIX, N, IS_X, N, Y, Y, N, N, M_XA_MAXU,0.U,N, N, N, N, N, Y, Y, CSR.N),
-
-  AMOADD_D-> List(Y, N, X, uopAMO_AG, IQT_INT, FU_MEM, RT_FIX, RT_FIX, RT_FIX, N, IS_X, N, Y, Y, N, N, M_XA_ADD, 0.U,N, N, N, N, N, Y, Y, CSR.N),
-  AMOXOR_D-> List(Y, N, X, uopAMO_AG, IQT_INT, FU_MEM, RT_FIX, RT_FIX, RT_FIX, N, IS_X, N, Y, Y, N, N, M_XA_XOR, 0.U,N, N, N, N, N, Y, Y, CSR.N),
-  AMOSWAP_D->List(Y, N, X, uopAMO_AG, IQT_INT, FU_MEM, RT_FIX, RT_FIX, RT_FIX, N, IS_X, N, Y, Y, N, N, M_XA_SWAP,0.U,N, N, N, N, N, Y, Y, CSR.N),
-  AMOAND_D-> List(Y, N, X, uopAMO_AG, IQT_INT, FU_MEM, RT_FIX, RT_FIX, RT_FIX, N, IS_X, N, Y, Y, N, N, M_XA_AND, 0.U,N, N, N, N, N, Y, Y, CSR.N),
-  AMOOR_D -> List(Y, N, X, uopAMO_AG, IQT_INT, FU_MEM, RT_FIX, RT_FIX, RT_FIX, N, IS_X, N, Y, Y, N, N, M_XA_OR,  0.U,N, N, N, N, N, Y, Y, CSR.N),
-  AMOMIN_D-> List(Y, N, X, uopAMO_AG, IQT_INT, FU_MEM, RT_FIX, RT_FIX, RT_FIX, N, IS_X, N, Y, Y, N, N, M_XA_MIN, 0.U,N, N, N, N, N, Y, Y, CSR.N),
-  AMOMINU_D->List(Y, N, X, uopAMO_AG, IQT_INT, FU_MEM, RT_FIX, RT_FIX, RT_FIX, N, IS_X, N, Y, Y, N, N, M_XA_MINU,0.U,N, N, N, N, N, Y, Y, CSR.N),
-  AMOMAX_D-> List(Y, N, X, uopAMO_AG, IQT_INT, FU_MEM, RT_FIX, RT_FIX, RT_FIX, N, IS_X, N, Y, Y, N, N, M_XA_MAX, 0.U,N, N, N, N, N, Y, Y, CSR.N),
-  AMOMAXU_D->List(Y, N, X, uopAMO_AG, IQT_INT, FU_MEM, RT_FIX, RT_FIX, RT_FIX, N, IS_X, N, Y, Y, N, N, M_XA_MAXU,0.U,N, N, N, N, N, Y, Y, CSR.N),
-
-  LR_W    -> List(Y, N, X, uopLD    , IQT_INT, FU_MEM, RT_FIX, RT_FIX, RT_X  , N, IS_X, Y, N, N, N, N, M_XLR   , 0.U,N, N, N, N, N, Y, Y, CSR.N),
-  LR_D    -> List(Y, N, X, uopLD    , IQT_INT, FU_MEM, RT_FIX, RT_FIX, RT_X  , N, IS_X, Y, N, N, N, N, M_XLR   , 0.U,N, N, N, N, N, Y, Y, CSR.N),
-  SC_W    -> List(Y, N, X, uopAMO_AG, IQT_INT, FU_MEM, RT_FIX, RT_FIX, RT_FIX, N, IS_X, N, Y, Y, N, N, M_XSC   , 0.U,N, N, N, N, N, Y, Y, CSR.N),
-  SC_D    -> List(Y, N, X, uopAMO_AG, IQT_INT, FU_MEM, RT_FIX, RT_FIX, RT_FIX, N, IS_X, N, Y, Y, N, N, M_XSC   , 0.U,N, N, N, N, N, Y, Y, CSR.N)
-=======
 
            //                                                                  frs3_en                           wakeup_delay
            //     is val inst?                                                 |  imm sel                        |   bypassable (aka, known/fixed latency)
@@ -386,31 +254,30 @@
            //     |  |  |  |          |        |       regtype |       |       |  |     |  |  |  |  |  cmd       |   |  |  |  |  flush on commit
            //     |  |  |  |          |        |       |       |       |       |  |     |  |  |  |  |  |         |   |  |  |  |  |  csr cmd
   // A-type       |  |  |  |          |        |       |       |       |       |  |     |  |  |  |  |  |         |   |  |  |  |  |  |
-  AMOADD_W-> List(Y, N, X, uopAMO_AG, IQT_MEM, FU_MEM, RT_FIX, RT_FIX, RT_FIX, N, IS_X, N, Y, Y, N, N, M_XA_ADD, 0.U,N, N, N, Y, Y, CSR.N), // TODO make AMOs higherperformance
-  AMOXOR_W-> List(Y, N, X, uopAMO_AG, IQT_MEM, FU_MEM, RT_FIX, RT_FIX, RT_FIX, N, IS_X, N, Y, Y, N, N, M_XA_XOR, 0.U,N, N, N, Y, Y, CSR.N),
-  AMOSWAP_W->List(Y, N, X, uopAMO_AG, IQT_MEM, FU_MEM, RT_FIX, RT_FIX, RT_FIX, N, IS_X, N, Y, Y, N, N, M_XA_SWAP,0.U,N, N, N, Y, Y, CSR.N),
-  AMOAND_W-> List(Y, N, X, uopAMO_AG, IQT_MEM, FU_MEM, RT_FIX, RT_FIX, RT_FIX, N, IS_X, N, Y, Y, N, N, M_XA_AND, 0.U,N, N, N, Y, Y, CSR.N),
-  AMOOR_W -> List(Y, N, X, uopAMO_AG, IQT_MEM, FU_MEM, RT_FIX, RT_FIX, RT_FIX, N, IS_X, N, Y, Y, N, N, M_XA_OR,  0.U,N, N, N, Y, Y, CSR.N),
-  AMOMIN_W-> List(Y, N, X, uopAMO_AG, IQT_MEM, FU_MEM, RT_FIX, RT_FIX, RT_FIX, N, IS_X, N, Y, Y, N, N, M_XA_MIN, 0.U,N, N, N, Y, Y, CSR.N),
-  AMOMINU_W->List(Y, N, X, uopAMO_AG, IQT_MEM, FU_MEM, RT_FIX, RT_FIX, RT_FIX, N, IS_X, N, Y, Y, N, N, M_XA_MINU,0.U,N, N, N, Y, Y, CSR.N),
-  AMOMAX_W-> List(Y, N, X, uopAMO_AG, IQT_MEM, FU_MEM, RT_FIX, RT_FIX, RT_FIX, N, IS_X, N, Y, Y, N, N, M_XA_MAX, 0.U,N, N, N, Y, Y, CSR.N),
-  AMOMAXU_W->List(Y, N, X, uopAMO_AG, IQT_MEM, FU_MEM, RT_FIX, RT_FIX, RT_FIX, N, IS_X, N, Y, Y, N, N, M_XA_MAXU,0.U,N, N, N, Y, Y, CSR.N),
-
-  AMOADD_D-> List(Y, N, X, uopAMO_AG, IQT_MEM, FU_MEM, RT_FIX, RT_FIX, RT_FIX, N, IS_X, N, Y, Y, N, N, M_XA_ADD, 0.U,N, N, N, Y, Y, CSR.N),
-  AMOXOR_D-> List(Y, N, X, uopAMO_AG, IQT_MEM, FU_MEM, RT_FIX, RT_FIX, RT_FIX, N, IS_X, N, Y, Y, N, N, M_XA_XOR, 0.U,N, N, N, Y, Y, CSR.N),
-  AMOSWAP_D->List(Y, N, X, uopAMO_AG, IQT_MEM, FU_MEM, RT_FIX, RT_FIX, RT_FIX, N, IS_X, N, Y, Y, N, N, M_XA_SWAP,0.U,N, N, N, Y, Y, CSR.N),
-  AMOAND_D-> List(Y, N, X, uopAMO_AG, IQT_MEM, FU_MEM, RT_FIX, RT_FIX, RT_FIX, N, IS_X, N, Y, Y, N, N, M_XA_AND, 0.U,N, N, N, Y, Y, CSR.N),
-  AMOOR_D -> List(Y, N, X, uopAMO_AG, IQT_MEM, FU_MEM, RT_FIX, RT_FIX, RT_FIX, N, IS_X, N, Y, Y, N, N, M_XA_OR,  0.U,N, N, N, Y, Y, CSR.N),
-  AMOMIN_D-> List(Y, N, X, uopAMO_AG, IQT_MEM, FU_MEM, RT_FIX, RT_FIX, RT_FIX, N, IS_X, N, Y, Y, N, N, M_XA_MIN, 0.U,N, N, N, Y, Y, CSR.N),
-  AMOMINU_D->List(Y, N, X, uopAMO_AG, IQT_MEM, FU_MEM, RT_FIX, RT_FIX, RT_FIX, N, IS_X, N, Y, Y, N, N, M_XA_MINU,0.U,N, N, N, Y, Y, CSR.N),
-  AMOMAX_D-> List(Y, N, X, uopAMO_AG, IQT_MEM, FU_MEM, RT_FIX, RT_FIX, RT_FIX, N, IS_X, N, Y, Y, N, N, M_XA_MAX, 0.U,N, N, N, Y, Y, CSR.N),
-  AMOMAXU_D->List(Y, N, X, uopAMO_AG, IQT_MEM, FU_MEM, RT_FIX, RT_FIX, RT_FIX, N, IS_X, N, Y, Y, N, N, M_XA_MAXU,0.U,N, N, N, Y, Y, CSR.N),
-
-  LR_W    -> List(Y, N, X, uopAMO_AG, IQT_MEM, FU_MEM, RT_FIX, RT_FIX, RT_FIX, N, IS_X, N, Y, Y, N, N, M_XLR   , 0.U,N, N, N, Y, Y, CSR.N), // TODO optimize LR, SC
-  LR_D    -> List(Y, N, X, uopAMO_AG, IQT_MEM, FU_MEM, RT_FIX, RT_FIX, RT_FIX, N, IS_X, N, Y, Y, N, N, M_XLR   , 0.U,N, N, N, Y, Y, CSR.N), // note LR generates 2 micro-ops,
-  SC_W    -> List(Y, N, X, uopAMO_AG, IQT_MEM, FU_MEM, RT_FIX, RT_FIX, RT_FIX, N, IS_X, N, Y, Y, N, N, M_XSC   , 0.U,N, N, N, Y, Y, CSR.N), // one which isn't needed
-  SC_D    -> List(Y, N, X, uopAMO_AG, IQT_MEM, FU_MEM, RT_FIX, RT_FIX, RT_FIX, N, IS_X, N, Y, Y, N, N, M_XSC   , 0.U,N, N, N, Y, Y, CSR.N)
->>>>>>> bfcc665f
+  AMOADD_W-> List(Y, N, X, uopAMO_AG, IQT_INT, FU_MEM, RT_FIX, RT_FIX, RT_FIX, N, IS_X, N, Y, Y, N, N, M_XA_ADD, 0.U,N, N, N, Y, Y, CSR.N), // TODO make AMOs higherperformance
+  AMOXOR_W-> List(Y, N, X, uopAMO_AG, IQT_INT, FU_MEM, RT_FIX, RT_FIX, RT_FIX, N, IS_X, N, Y, Y, N, N, M_XA_XOR, 0.U,N, N, N, Y, Y, CSR.N),
+  AMOSWAP_W->List(Y, N, X, uopAMO_AG, IQT_INT, FU_MEM, RT_FIX, RT_FIX, RT_FIX, N, IS_X, N, Y, Y, N, N, M_XA_SWAP,0.U,N, N, N, Y, Y, CSR.N),
+  AMOAND_W-> List(Y, N, X, uopAMO_AG, IQT_INT, FU_MEM, RT_FIX, RT_FIX, RT_FIX, N, IS_X, N, Y, Y, N, N, M_XA_AND, 0.U,N, N, N, Y, Y, CSR.N),
+  AMOOR_W -> List(Y, N, X, uopAMO_AG, IQT_INT, FU_MEM, RT_FIX, RT_FIX, RT_FIX, N, IS_X, N, Y, Y, N, N, M_XA_OR,  0.U,N, N, N, Y, Y, CSR.N),
+  AMOMIN_W-> List(Y, N, X, uopAMO_AG, IQT_INT, FU_MEM, RT_FIX, RT_FIX, RT_FIX, N, IS_X, N, Y, Y, N, N, M_XA_MIN, 0.U,N, N, N, Y, Y, CSR.N),
+  AMOMINU_W->List(Y, N, X, uopAMO_AG, IQT_INT, FU_MEM, RT_FIX, RT_FIX, RT_FIX, N, IS_X, N, Y, Y, N, N, M_XA_MINU,0.U,N, N, N, Y, Y, CSR.N),
+  AMOMAX_W-> List(Y, N, X, uopAMO_AG, IQT_INT, FU_MEM, RT_FIX, RT_FIX, RT_FIX, N, IS_X, N, Y, Y, N, N, M_XA_MAX, 0.U,N, N, N, Y, Y, CSR.N),
+  AMOMAXU_W->List(Y, N, X, uopAMO_AG, IQT_INT, FU_MEM, RT_FIX, RT_FIX, RT_FIX, N, IS_X, N, Y, Y, N, N, M_XA_MAXU,0.U,N, N, N, Y, Y, CSR.N),
+
+  AMOADD_D-> List(Y, N, X, uopAMO_AG, IQT_INT, FU_MEM, RT_FIX, RT_FIX, RT_FIX, N, IS_X, N, Y, Y, N, N, M_XA_ADD, 0.U,N, N, N, Y, Y, CSR.N),
+  AMOXOR_D-> List(Y, N, X, uopAMO_AG, IQT_INT, FU_MEM, RT_FIX, RT_FIX, RT_FIX, N, IS_X, N, Y, Y, N, N, M_XA_XOR, 0.U,N, N, N, Y, Y, CSR.N),
+  AMOSWAP_D->List(Y, N, X, uopAMO_AG, IQT_INT, FU_MEM, RT_FIX, RT_FIX, RT_FIX, N, IS_X, N, Y, Y, N, N, M_XA_SWAP,0.U,N, N, N, Y, Y, CSR.N),
+  AMOAND_D-> List(Y, N, X, uopAMO_AG, IQT_INT, FU_MEM, RT_FIX, RT_FIX, RT_FIX, N, IS_X, N, Y, Y, N, N, M_XA_AND, 0.U,N, N, N, Y, Y, CSR.N),
+  AMOOR_D -> List(Y, N, X, uopAMO_AG, IQT_INT, FU_MEM, RT_FIX, RT_FIX, RT_FIX, N, IS_X, N, Y, Y, N, N, M_XA_OR,  0.U,N, N, N, Y, Y, CSR.N),
+  AMOMIN_D-> List(Y, N, X, uopAMO_AG, IQT_INT, FU_MEM, RT_FIX, RT_FIX, RT_FIX, N, IS_X, N, Y, Y, N, N, M_XA_MIN, 0.U,N, N, N, Y, Y, CSR.N),
+  AMOMINU_D->List(Y, N, X, uopAMO_AG, IQT_INT, FU_MEM, RT_FIX, RT_FIX, RT_FIX, N, IS_X, N, Y, Y, N, N, M_XA_MINU,0.U,N, N, N, Y, Y, CSR.N),
+  AMOMAX_D-> List(Y, N, X, uopAMO_AG, IQT_INT, FU_MEM, RT_FIX, RT_FIX, RT_FIX, N, IS_X, N, Y, Y, N, N, M_XA_MAX, 0.U,N, N, N, Y, Y, CSR.N),
+  AMOMAXU_D->List(Y, N, X, uopAMO_AG, IQT_INT, FU_MEM, RT_FIX, RT_FIX, RT_FIX, N, IS_X, N, Y, Y, N, N, M_XA_MAXU,0.U,N, N, N, Y, Y, CSR.N),
+
+  LR_W    -> List(Y, N, X, uopAMO_AG, IQT_INT, FU_MEM, RT_FIX, RT_FIX, RT_FIX, N, IS_X, N, Y, Y, N, N, M_XLR   , 0.U,N, N, N, Y, Y, CSR.N), // TODO optimize LR, SC
+  LR_D    -> List(Y, N, X, uopAMO_AG, IQT_INT, FU_MEM, RT_FIX, RT_FIX, RT_FIX, N, IS_X, N, Y, Y, N, N, M_XLR   , 0.U,N, N, N, Y, Y, CSR.N), // note LR generates 2 micro-ops,
+  SC_W    -> List(Y, N, X, uopAMO_AG, IQT_INT, FU_MEM, RT_FIX, RT_FIX, RT_FIX, N, IS_X, N, Y, Y, N, N, M_XSC   , 0.U,N, N, N, Y, Y, CSR.N), // one which isn't needed
+  SC_D    -> List(Y, N, X, uopAMO_AG, IQT_INT, FU_MEM, RT_FIX, RT_FIX, RT_FIX, N, IS_X, N, Y, Y, N, N, M_XSC   , 0.U,N, N, N, Y, Y, CSR.N)
   )
 }
 
@@ -422,35 +289,6 @@
   val table: Array[(BitPat, List[BitPat])] = Array(
             //                                                                  frs3_en                        wakeup_delay
             //                                                                  |  imm sel                     |    bypassable (aka, known/fixed latency)
-<<<<<<< HEAD
-            //                                                                  |  |     uses_ldq              |    |  br/jmp
-            //    is val inst?                                  rs1 regtype     |  |     |  uses_stq           |    |  |  is jal
-            //    |  is fp inst?                                |       rs2 type|  |     |  |  is_amo          |    |  |  |  allocate_brtag
-            //    |  |  is dst single-prec?                     |       |       |  |     |  |  |  is_fence     |    |  |  |  |
-            //    |  |  |  micro-opcode                         |       |       |  |     |  |  |  |  is_fencei |    |  |  |  |  is breakpoint or ecall
-            //    |  |  |  |           iq_type  func    dst     |       |       |  |     |  |  |  |  |  mem    |    |  |  |  |  |  is unique? (clear pipeline for it)
-            //    |  |  |  |           |        unit    regtype |       |       |  |     |  |  |  |  |  cmd    |    |  |  |  |  |  |  flush on commit
-            //    |  |  |  |           |        |       |       |       |       |  |     |  |  |  |  |  |      |    |  |  |  |  |  |  |  csr cmd
-  FLW     -> List(Y, Y, Y, uopLD     , IQT_INT, FU_MEM, RT_FLT, RT_FIX, RT_X  , N, IS_I, Y, N, N, N, N, M_XRD, 0.U, N, N, N, N, N, N, N, CSR.N),
-  FLD     -> List(Y, Y, N, uopLD     , IQT_INT, FU_MEM, RT_FLT, RT_FIX, RT_X  , N, IS_I, Y, N, N, N, N, M_XRD, 0.U, N, N, N, N, N, N, N, CSR.N),
-  FSW     -> List(Y, Y, Y, uopSTA    , IQT_MFP,FU_F2IMEM,RT_X , RT_FIX, RT_FLT, N, IS_S, N, Y, N, N, N, M_XWR, 0.U, N, N, N, N, N, N, N, CSR.N), // sort of a lie; broken into two micro-ops
-  FSD     -> List(Y, Y, N, uopSTA    , IQT_MFP,FU_F2IMEM,RT_X , RT_FIX, RT_FLT, N, IS_S, N, Y, N, N, N, M_XWR, 0.U, N, N, N, N, N, N, N, CSR.N),
-
-  FCLASS_S-> List(Y, Y, Y, uopFCLASS_S,IQT_FP , FU_F2I, RT_FIX, RT_FLT, RT_X  , N, IS_I, N, N, N, N, N, M_X  , 0.U, N, N, N, N, N, N, N, CSR.N),
-  FCLASS_D-> List(Y, Y, N, uopFCLASS_D,IQT_FP , FU_F2I, RT_FIX, RT_FLT, RT_X  , N, IS_I, N, N, N, N, N, M_X  , 0.U, N, N, N, N, N, N, N, CSR.N),
-
-  FMV_S_X -> List(Y, Y, Y, uopFMV_S_X, IQT_INT, FU_I2F, RT_FLT, RT_FIX, RT_X  , N, IS_I, N, N, N, N, N, M_X  , 0.U, N, N, N, N, N, N, N, CSR.N),
-  FMV_D_X -> List(Y, Y, N, uopFMV_D_X, IQT_INT, FU_I2F, RT_FLT, RT_FIX, RT_X  , N, IS_I, N, N, N, N, N, M_X  , 0.U, N, N, N, N, N, N, N, CSR.N),
-  FMV_X_S -> List(Y, Y, Y, uopFMV_X_S, IQT_FP , FU_F2I, RT_FIX, RT_FLT, RT_X  , N, IS_I, N, N, N, N, N, M_X  , 0.U, N, N, N, N, N, N, N, CSR.N),
-  FMV_X_D -> List(Y, Y, N, uopFMV_X_D, IQT_FP , FU_F2I, RT_FIX, RT_FLT, RT_X  , N, IS_I, N, N, N, N, N, M_X  , 0.U, N, N, N, N, N, N, N, CSR.N),
-
-  FSGNJ_S -> List(Y, Y, Y, uopFSGNJ_S, IQT_FP , FU_FPU, RT_FLT, RT_FLT, RT_FLT, N, IS_X, N, N, N, N, N, M_X  , 0.U, N, N, N, N, N, N, N, CSR.N),
-  FSGNJ_D -> List(Y, Y, N, uopFSGNJ_D, IQT_FP , FU_FPU, RT_FLT, RT_FLT, RT_FLT, N, IS_X, N, N, N, N, N, M_X  , 0.U, N, N, N, N, N, N, N, CSR.N),
-  FSGNJX_S-> List(Y, Y, Y, uopFSGNJ_S, IQT_FP , FU_FPU, RT_FLT, RT_FLT, RT_FLT, N, IS_X, N, N, N, N, N, M_X  , 0.U, N, N, N, N, N, N, N, CSR.N),
-  FSGNJX_D-> List(Y, Y, N, uopFSGNJ_D, IQT_FP , FU_FPU, RT_FLT, RT_FLT, RT_FLT, N, IS_X, N, N, N, N, N, M_X  , 0.U, N, N, N, N, N, N, N, CSR.N),
-  FSGNJN_S-> List(Y, Y, Y, uopFSGNJ_S, IQT_FP , FU_FPU, RT_FLT, RT_FLT, RT_FLT, N, IS_X, N, N, N, N, N, M_X  , 0.U, N, N, N, N, N, N, N, CSR.N),
-  FSGNJN_D-> List(Y, Y, N, uopFSGNJ_D, IQT_FP , FU_FPU, RT_FLT, RT_FLT, RT_FLT, N, IS_X, N, N, N, N, N, M_X  , 0.U, N, N, N, N, N, N, N, CSR.N),
-=======
             //                                                                  |  |     uses_ldq              |    |  is_br
             //    is val inst?                                  rs1 regtype     |  |     |  uses_stq           |    |  |
             //    |  is fp inst?                                |       rs2 type|  |     |  |  is_amo          |    |  |
@@ -459,8 +297,8 @@
             //    |  |  |  |           iq_type  func    dst     |       |       |  |     |  |  |  |  |  mem    |    |  |  |  is unique? (clear pipeline for it)
             //    |  |  |  |           |        unit    regtype |       |       |  |     |  |  |  |  |  cmd    |    |  |  |  |  flush on commit
             //    |  |  |  |           |        |       |       |       |       |  |     |  |  |  |  |  |      |    |  |  |  |  |  csr cmd
-  FLW     -> List(Y, Y, Y, uopLD     , IQT_MEM, FU_MEM, RT_FLT, RT_FIX, RT_X  , N, IS_I, Y, N, N, N, N, M_XRD, 0.U, N, N, N, N, N, CSR.N),
-  FLD     -> List(Y, Y, N, uopLD     , IQT_MEM, FU_MEM, RT_FLT, RT_FIX, RT_X  , N, IS_I, Y, N, N, N, N, M_XRD, 0.U, N, N, N, N, N, CSR.N),
+  FLW     -> List(Y, Y, Y, uopLD     , IQT_INT, FU_MEM, RT_FLT, RT_FIX, RT_X  , N, IS_I, Y, N, N, N, N, M_XRD, 0.U, N, N, N, N, N, CSR.N),
+  FLD     -> List(Y, Y, N, uopLD     , IQT_INT, FU_MEM, RT_FLT, RT_FIX, RT_X  , N, IS_I, Y, N, N, N, N, M_XRD, 0.U, N, N, N, N, N, CSR.N),
   FSW     -> List(Y, Y, Y, uopSTA    , IQT_MFP,FU_F2IMEM,RT_X , RT_FIX, RT_FLT, N, IS_S, N, Y, N, N, N, M_XWR, 0.U, N, N, N, N, N, CSR.N), // sort of a lie; broken into two micro-ops
   FSD     -> List(Y, Y, N, uopSTA    , IQT_MFP,FU_F2IMEM,RT_X , RT_FIX, RT_FLT, N, IS_S, N, Y, N, N, N, M_XWR, 0.U, N, N, N, N, N, CSR.N),
 
@@ -478,7 +316,6 @@
   FSGNJX_D-> List(Y, Y, N, uopFSGNJ_D, IQT_FP , FU_FPU, RT_FLT, RT_FLT, RT_FLT, N, IS_X, N, N, N, N, N, M_X  , 0.U, N, N, N, N, N, CSR.N),
   FSGNJN_S-> List(Y, Y, Y, uopFSGNJ_S, IQT_FP , FU_FPU, RT_FLT, RT_FLT, RT_FLT, N, IS_X, N, N, N, N, N, M_X  , 0.U, N, N, N, N, N, CSR.N),
   FSGNJN_D-> List(Y, Y, N, uopFSGNJ_D, IQT_FP , FU_FPU, RT_FLT, RT_FLT, RT_FLT, N, IS_X, N, N, N, N, N, M_X  , 0.U, N, N, N, N, N, CSR.N),
->>>>>>> bfcc665f
 
   // FP to FP
   FCVT_S_D-> List(Y, Y, Y, uopFCVT_S_D,IQT_FP , FU_FPU, RT_FLT, RT_FLT, RT_X  , N, IS_I, N, N, N, N, N, M_X  , 0.U, N, N, N, N, N, CSR.N),
@@ -688,14 +525,6 @@
   uop.iq_type    := cs.iq_type
   uop.fu_code    := cs.fu_code
 
-  // Just hard-code this for now
-  val fu = uop.fu_code
-  uop.eu_code    := VecInit(fu(0),                  // ALU
-                            fu(2),                  // MEM
-                            fu(1),                  // BRU
-                            fu(3) || fu(4) || fu(5) // MUL || DIV || CSR
-                            ).asUInt
-
   // x-registers placed in 0-31, f-registers placed in 32-63.
   // This allows us to straight-up compare register specifiers and not need to
   // verify the rtypes (e.g., bypassing in rename).

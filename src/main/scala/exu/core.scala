--- conflicted
+++ resolved
@@ -39,11 +39,8 @@
 import freechips.rocketchip.util.{Str, UIntIsOneOf, CoreMonitorBundle}
 import freechips.rocketchip.devices.tilelink.{PLICConsts, CLINTConsts}
 import freechips.rocketchip.tile._
-<<<<<<< HEAD
-=======
 
 import testchipip.{ExtendedTracedInstruction}
->>>>>>> c0a3384f
 
 import boom.common._
 import boom.ifu.{GlobalHistory, HasBoomFrontendParameters}
@@ -342,8 +339,6 @@
       faCSR.wport_wdata := DontCare  
     }
   }
-<<<<<<< HEAD
-=======
 
   if (useMTE) {
     exe_units.alu_units.foreach {
@@ -353,7 +348,6 @@
     }
   }
 
->>>>>>> c0a3384f
 
   //val icache_blocked = !(io.ifu.fetchpacket.valid || RegNext(io.ifu.fetchpacket.valid))
   val icache_blocked = false.B

--- conflicted
+++ resolved
@@ -544,14 +544,9 @@
   val dis_hazards = (0 until coreWidth).map(w =>
                       dis_valids(w) &&
                       (  !rob.io.ready
-<<<<<<< HEAD
+                      || ren_stalls(w)
                       || io.lsu.ldq_full(w) && dis_uops(w).uses_ldq
                       || io.lsu.stq_full(w) && dis_uops(w).uses_stq
-=======
-                      || ren_stalls(w)
-                      || lsu.io.laq_full(w) && dis_uops(w).is_load
-                      || lsu.io.stq_full(w) && dis_uops(w).is_store
->>>>>>> 781b68a1
                       || !dispatcher.io.ren_uops(w).ready
                       || wait_for_empty_pipeline(w)
                       || wait_for_rocc(w)

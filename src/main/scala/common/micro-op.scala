//******************************************************************************
// Copyright (c) 2015 - 2018, The Regents of the University of California (Regents).
// All Rights Reserved. See LICENSE and LICENSE.SiFive for license details.
//------------------------------------------------------------------------------

//------------------------------------------------------------------------------
//------------------------------------------------------------------------------
// MicroOp
//------------------------------------------------------------------------------
//------------------------------------------------------------------------------

package boom.common

import chisel3._
import chisel3.util._

import freechips.rocketchip.config.Parameters

<<<<<<< HEAD
import boom.exu.{FUConstants,FastWakeup}
=======
import boom.exu.FUConstants
>>>>>>> 96409013

/**
 * Extension to BoomBundle to add a MicroOp
 */
abstract trait HasBoomUOP extends BoomBundle
{
  val uop = new MicroOp()
}

/**
 * MicroOp passing through the pipeline
 */
class MicroOp(implicit p: Parameters) extends BoomBundle
  with freechips.rocketchip.rocket.constants.MemoryOpConstants
  with freechips.rocketchip.rocket.constants.ScalarOpConstants
{
  val uopc             = UInt(UOPC_SZ.W)       // micro-op code
  val inst             = UInt(32.W)
  val debug_inst       = UInt(32.W)
  val is_rvc           = Bool()
  val debug_pc         = UInt(coreMaxAddrBits.W)
  val iq_type          = UInt(IQT_SZ.W)        // which issue unit do we use?
  val fu_code          = UInt(FUConstants.FUC_SZ.W) // which functional unit do we use?
  val ctrl             = new CtrlSignals

  // What is the next state of this uop in the issue window? useful
  // for the compacting queue.
  val iw_state         = UInt(2.W)
  val iw_p1_poisoned   = Bool()
  val iw_p2_poisoned   = Bool()

<<<<<<< HEAD
  def allocate_brtag   = is_br || is_jalr
  val is_br            = Bool()                      // is this micro-op a (branch) vs a regular PC+4 inst?
  val is_jalr          = Bool()                      // is this a jump? (jal or jalr)
  val is_jal           = Bool()                      // is this a JAL (doesn't include JR)? used for branch unit
=======
  val is_br            = Bool()                      // is this micro-op a (branch) vs a regular PC+4 inst?
  val is_jalr          = Bool()                      // is this a jump? (jal or jalr)
  val is_jal           = Bool()                      // is this a JAL (doesn't include JR)? used for branch unit
  val is_sfb           = Bool()                      // is this a sfb or in the shadow of a sfb
>>>>>>> 96409013

  val br_mask          = UInt(maxBrCount.W)  // which branches are we being speculated under?
  val br_tag           = UInt(brTagSz.W)

  // Index into FTQ to figure out our fetch PC.
  val ftq_idx          = UInt(log2Ceil(ftqSz).W)
  // This inst straddles two fetch packets
  val edge_inst        = Bool()
  // Low-order bits of our own PC. Combine with ftq[ftq_idx] to get PC.
  // Aligned to a cache-line size, as that is the greater fetch granularity.
  // TODO: Shouldn't this be aligned to fetch-width size?
  val pc_lob           = UInt(log2Ceil(icBlockBytes).W)

  // Was this a branch that was predicted taken?
  val taken            = Bool()

  val imm_packed       = UInt(LONGEST_IMM_SZ.W) // densely pack the imm in decode...
                                              // then translate and sign-extend in execute
  val csr_addr         = UInt(CSR_ADDR_SZ.W)    // only used for critical path reasons in Exe
  val rob_idx          = UInt(robAddrSz.W)
  val ldq_idx          = UInt(ldqAddrSz.W)
  val stq_idx          = UInt(stqAddrSz.W)
  val rxq_idx          = UInt(log2Ceil(numRxqEntries).W)
  val pdst             = UInt(maxPregSz.W)
  val prs1             = UInt(maxPregSz.W)
  val prs2             = UInt(maxPregSz.W)
  val prs3             = UInt(maxPregSz.W)
<<<<<<< HEAD
  val stale_pdst       = UInt(maxPregSz.W)
=======
  val ppred            = UInt(log2Ceil(ftqSz).W)
>>>>>>> 96409013

  val prs1_busy        = Bool()
  val prs2_busy        = Bool()
  val prs3_busy        = Bool()
<<<<<<< HEAD

  // Is the operand produced by a load?
  val prs1_load        = Bool()
  val prs2_load        = Bool()

  // Selectors for operands in the integer scheduler
  val busy_operand_sel = Bool() // Which prs was used to pick a dst column? Can receive a bypassed operand.
  def busy_operand     = Mux(busy_operand_sel, prs2, prs1)
  def chained_operand  = Mux(busy_operand_sel, prs1, prs2)

  // Status of operands in the integer scheduler
  val prs1_status      = UInt(operandStatusSz.W)
  val prs2_status      = UInt(operandStatusSz.W)

  // Woken up by an alu operation
  val prs1_can_bypass_alu = Bool()
  val prs2_can_bypass_alu = Bool()

  // Woken up by a load
  val prs1_can_bypass_mem = Vec(memWidth, Bool())
  val prs2_can_bypass_mem = Vec(memWidth, Bool())

  // Is the operand ready for issue? (present bit)
  // Very hard coded and unlikely to change substantially
  def prs1_ready       = (prs1_status & Mux(prs1_can_bypass_alu, 7.U, 3.U))(2,0).orR
  def prs2_ready       = (prs2_status & Mux(prs2_can_bypass_alu, 7.U, 3.U))(2,0).orR

  // Bypass the operand from the ALU
  def prs1_bypass_alu  = prs1_can_bypass_alu && prs1_status(2)
  def prs2_bypass_alu  = prs2_can_bypass_alu && prs2_status(2)

  // Bypass the operand from the memory unit(s)
  def prs1_bypass_mem  = VecInit(Mux(prs1_status(1), prs1_can_bypass_mem.asUInt, 0.U).asBools)
  def prs2_bypass_mem  = VecInit(Mux(prs2_status(1), prs2_can_bypass_mem.asUInt, 0.U).asBools)

  // Bypass the operand from the scheduled writeback crossbar
  def prs1_bypass_gen  = prs1_status(1)
  def prs2_bypass_gen  = prs2_status(1)

  // Check if a load nack kills this uop while being issued
  def load_wakeup_nacked(load_nacks: Vec[Bool]) = ((prs1_bypass_mem.asUInt | prs2_bypass_mem.asUInt) & load_nacks.asUInt).orR

=======
  val ppred_busy       = Bool()
  val stale_pdst       = UInt(maxPregSz.W)
>>>>>>> 96409013
  val exception        = Bool()
  val exc_cause        = UInt(xLen.W)          // TODO compress this down, xlen is insanity
  val bypassable       = Bool()                // can we bypass ALU results? (doesn't include loads, csr, etc...)
  val mem_cmd          = UInt(M_SZ.W)          // sync primitives/cache flushes
  val mem_size         = UInt(2.W)
  val mem_signed       = Bool()
  val is_fence         = Bool()
  val is_fencei        = Bool()
  val is_amo           = Bool()
  val uses_ldq         = Bool()
  val uses_stq         = Bool()
  val is_sys_pc2epc    = Bool()                      // Is a ECall or Breakpoint -- both set EPC to PC.
  val is_unique        = Bool()                      // only allow this instruction in the pipeline, wait for STQ to
                                                     // drain, clear fetcha fter it (tell ROB to un-ready until empty)
  val flush_on_commit  = Bool()                      // some instructions need to flush the pipeline behind them

  // Preditation
  def is_sfb_br        = is_br && is_sfb && enableSFBOpt.B // Does this write a predicate
  def is_sfb_shadow    = !is_br && is_sfb && enableSFBOpt.B // Is this predicated
  val ldst_is_rs1      = Bool() // If this is set and we are predicated off, copy rs1 to dst,
                                // else copy rs2 to dst

  // logical specifiers (only used in Decode->Rename), except rollback (ldst)
  val ldst             = UInt(lregSz.W)
  val lrs1             = UInt(lregSz.W)
  val lrs2             = UInt(lregSz.W)
  val lrs3             = UInt(lregSz.W)

  val ldst_val         = Bool()              // is there a destination? invalid for stores, rd==x0, etc.
  val dst_rtype        = UInt(2.W)
  val lrs1_rtype       = UInt(2.W)
  val lrs2_rtype       = UInt(2.W)
  val frs3_en          = Bool()

  // floating point information
  val fp_val           = Bool()             // is a floating-point instruction (F- or D-extension)?
                                            // If it's non-ld/st it will write back exception bits to the fcsr.
  val fp_single        = Bool()             // single-precision floating point instruction (F-extension)

  // frontend exception information
  val xcpt_pf_if       = Bool()             // I-TLB page fault.
  val xcpt_ae_if       = Bool()             // I$ access exception.
  val xcpt_ma_if       = Bool()             // Misaligned fetch (jal/brjumping to misaligned addr).
  val bp_debug_if      = Bool()             // Breakpoint
  val bp_xcpt_if       = Bool()             // Breakpoint


  // What prediction structure provides the prediction FROM this op
  val debug_fsrc       = UInt(BSRC_SZ.W)
  // What prediction structure provides the prediction TO this op
  val debug_tsrc       = UInt(BSRC_SZ.W)
<<<<<<< HEAD
=======

  // Do we allocate a branch tag for this?
  // SFB branches don't get a mask, they get a predicate bit
  def allocate_brtag   = (is_br && !is_sfb) || is_jalr
>>>>>>> 96409013

  // Does this register write-back
  def rf_wen           = dst_rtype =/= RT_X

  // Is it possible for this uop to misspeculate, preventing the commit of subsequent uops?
  def unsafe           = uses_ldq || (uses_stq && !is_fence) || is_br || is_jalr

  def fu_code_is(_fu: UInt) = (fu_code & _fu) =/= 0.U

  // In which column does a physical register reside?
  def ColIdx(in: UInt) = {
    val pregSz = in.getWidth
    val colSz = log2Ceil(coreWidth)
    in(pregSz-1, pregSz-colSz)
  }

  // Physical register's specifier within a column.
  def ColSpec(in: UInt) = {
    val pregSz = in.getWidth
    val colSz = log2Ceil(coreWidth)
    in(pregSz-colSz-1, 0)
  }

  // Get the columns of the uop's physical registers
  def pdst_col  = UIntToOH(ColIdx(pdst))
  def prs1_col  = UIntToOH(ColIdx(prs1))
  def prs2_col  = UIntToOH(ColIdx(prs2))
  def stale_col = UIntToOH(ColIdx(stale_pdst))

  // Get the specifiers of the uop's physical registers with in a column
  def pdst_spec  = ColSpec(pdst)
  def prs1_spec  = ColSpec(prs1)
  def prs2_spec  = ColSpec(prs2)
  def stale_spec = ColSpec(stale_pdst)

  def writes_irf = dst_rtype === RT_FIX && ldst_val

  // Getters that help with scheduling
  def prs1_reads_irf = lrs1_rtype === RT_FIX && !prs1_status(2,1).orR && lrs1 =/= 0.U
  def prs2_reads_irf = lrs2_rtype === RT_FIX && !prs2_status(2,1).orR && lrs2 =/= 0.U

  def eu_code        = {	// Hard code this for now
    val fu = fu_code
    VecInit(fu(0),                           // ALU
            fu(2),                           // MEM
            fu(1),                           // JMP
            fu(3) || fu(4) || fu(5) || fu(8) // MUL || DIV || CSR || I2F
            ).asUInt
  }
  def shared_eu_code = eu_code(3,1)
  def exe_wb_latency = fu_code(3) << (imulLatency - 1) | (fu_code(1) | fu_code(0))  // Hard coded latency vector

  // Generate the fast wakeup signal the uop emits upon being issued
  def fast_wakeup(grant: Bool): Valid[FastWakeup] = {
    val fwu = Wire(Valid(new FastWakeup))

    fwu.bits.pdst   := pdst
    fwu.bits.status := exe_wb_latency << 2
    fwu.bits.alu    := fu_code(0)
    fwu.valid       := grant && writes_irf && exe_wb_latency.orR  // Only do fast wakeups for scheduled writebacks

    fwu
  }

  // Helpers for performance counters
  def zero_waiting = !(prs1_busy || prs2_busy)
  def one_waiting  =   prs1_busy ^  prs2_busy
  def two_waiting  =   prs1_busy && prs2_busy
}

/**
 * Control signals within a MicroOp
 *
 * TODO REFACTOR this, as this should no longer be true, as bypass occurs in stage before branch resolution
 */
class CtrlSignals extends Bundle()
{
  val br_type     = UInt(BR_N.getWidth.W)
  val op1_sel     = UInt(OP1_X.getWidth.W)
  val op2_sel     = UInt(OP2_X.getWidth.W)
  val imm_sel     = UInt(IS_X.getWidth.W)
  val op_fcn      = UInt(freechips.rocketchip.rocket.ALU.SZ_ALU_FN.W)
  val fcn_dw      = Bool()
  val csr_cmd     = UInt(freechips.rocketchip.rocket.CSR.SZ.W)
  val is_load     = Bool()   // will invoke TLB address lookup
  val is_sta      = Bool()   // will invoke TLB address lookup
  val is_std      = Bool()
}


<|MERGE_RESOLUTION|>--- conflicted
+++ resolved
@@ -16,11 +16,7 @@
 
 import freechips.rocketchip.config.Parameters
 
-<<<<<<< HEAD
 import boom.exu.{FUConstants,FastWakeup}
-=======
-import boom.exu.FUConstants
->>>>>>> 96409013
 
 /**
  * Extension to BoomBundle to add a MicroOp
@@ -52,17 +48,10 @@
   val iw_p1_poisoned   = Bool()
   val iw_p2_poisoned   = Bool()
 
-<<<<<<< HEAD
-  def allocate_brtag   = is_br || is_jalr
-  val is_br            = Bool()                      // is this micro-op a (branch) vs a regular PC+4 inst?
-  val is_jalr          = Bool()                      // is this a jump? (jal or jalr)
-  val is_jal           = Bool()                      // is this a JAL (doesn't include JR)? used for branch unit
-=======
   val is_br            = Bool()                      // is this micro-op a (branch) vs a regular PC+4 inst?
   val is_jalr          = Bool()                      // is this a jump? (jal or jalr)
   val is_jal           = Bool()                      // is this a JAL (doesn't include JR)? used for branch unit
   val is_sfb           = Bool()                      // is this a sfb or in the shadow of a sfb
->>>>>>> 96409013
 
   val br_mask          = UInt(maxBrCount.W)  // which branches are we being speculated under?
   val br_tag           = UInt(brTagSz.W)
@@ -90,16 +79,12 @@
   val prs1             = UInt(maxPregSz.W)
   val prs2             = UInt(maxPregSz.W)
   val prs3             = UInt(maxPregSz.W)
-<<<<<<< HEAD
   val stale_pdst       = UInt(maxPregSz.W)
-=======
   val ppred            = UInt(log2Ceil(ftqSz).W)
->>>>>>> 96409013
 
   val prs1_busy        = Bool()
   val prs2_busy        = Bool()
   val prs3_busy        = Bool()
-<<<<<<< HEAD
 
   // Is the operand produced by a load?
   val prs1_load        = Bool()
@@ -142,10 +127,7 @@
   // Check if a load nack kills this uop while being issued
   def load_wakeup_nacked(load_nacks: Vec[Bool]) = ((prs1_bypass_mem.asUInt | prs2_bypass_mem.asUInt) & load_nacks.asUInt).orR
 
-=======
   val ppred_busy       = Bool()
-  val stale_pdst       = UInt(maxPregSz.W)
->>>>>>> 96409013
   val exception        = Bool()
   val exc_cause        = UInt(xLen.W)          // TODO compress this down, xlen is insanity
   val bypassable       = Bool()                // can we bypass ALU results? (doesn't include loads, csr, etc...)
@@ -197,13 +179,10 @@
   val debug_fsrc       = UInt(BSRC_SZ.W)
   // What prediction structure provides the prediction TO this op
   val debug_tsrc       = UInt(BSRC_SZ.W)
-<<<<<<< HEAD
-=======
 
   // Do we allocate a branch tag for this?
   // SFB branches don't get a mask, they get a predicate bit
   def allocate_brtag   = (is_br && !is_sfb) || is_jalr
->>>>>>> 96409013
 
   // Does this register write-back
   def rf_wen           = dst_rtype =/= RT_X

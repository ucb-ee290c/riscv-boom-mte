//******************************************************************************
// Copyright (c) 2011 - 2018, The Regents of the University of California (Regents).
// All Rights Reserved. See LICENSE and LICENSE.SiFive for license details.
//------------------------------------------------------------------------------

//------------------------------------------------------------------------------
//------------------------------------------------------------------------------
// RISCV Processor Constants
//------------------------------------------------------------------------------
//------------------------------------------------------------------------------

package boom.common.constants

import chisel3._
import chisel3.util._

import freechips.rocketchip.config.Parameters
import freechips.rocketchip.util.Str
import freechips.rocketchip.rocket.RVCExpander

/**
 * Mixin for issue queue types
 */
trait IQType
{
  val IQT_SZ  = 3
  val IQT_INT = 1.U(IQT_SZ.W)
  val IQT_MEM = 2.U(IQT_SZ.W)
  val IQT_FP  = 4.U(IQT_SZ.W)

  val IQT_MFP = 6.U(IQT_SZ.W)
}


/**
 * Mixin for scalar operation constants
 */
trait ScalarOpConstants
{
  val X = BitPat("b?")
  val Y = BitPat("b1")
  val N = BitPat("b0")

  //************************************
  // Extra Constants

  // Which branch predictor predicted us
  val BSRC_SZ = 2
  val BSRC_1 = 0.U(BSRC_SZ.W) // 1-cycle branch pred
  val BSRC_2 = 1.U(BSRC_SZ.W) // 2-cycle branch pred
  val BSRC_3 = 2.U(BSRC_SZ.W) // 3-cycle branch pred
  val BSRC_C = 3.U(BSRC_SZ.W) // core branch resolution

  //************************************
  // Control Signals

  // CFI types
  val CFI_SZ   = 3
  val CFI_X    = 0.U(CFI_SZ.W) // Not a CFI instruction
  val CFI_BR   = 1.U(CFI_SZ.W) // Branch
  val CFI_JAL  = 2.U(CFI_SZ.W) // JAL
  val CFI_JALR = 3.U(CFI_SZ.W) // JALR

  // PC Select Signal
  val PC_PLUS4 = 0.U(2.W)  // PC + 4
  val PC_BRJMP = 1.U(2.W)  // brjmp_target
  val PC_JALR  = 2.U(2.W)  // jump_reg_target

  // Branch Type
  val BR_N   = 0.U(4.W)  // Next
  val BR_NE  = 1.U(4.W)  // Branch on NotEqual
  val BR_EQ  = 2.U(4.W)  // Branch on Equal
  val BR_GE  = 3.U(4.W)  // Branch on Greater/Equal
  val BR_GEU = 4.U(4.W)  // Branch on Greater/Equal Unsigned
  val BR_LT  = 5.U(4.W)  // Branch on Less Than
  val BR_LTU = 6.U(4.W)  // Branch on Less Than Unsigned
  val BR_J   = 7.U(4.W)  // Jump
  val BR_JR  = 8.U(4.W)  // Jump Register

  // RS1 Operand Select Signal
  val OP1_RS1 = 0.U(2.W) // Register Source #1
  val OP1_ZERO= 1.U(2.W)
  val OP1_PC  = 2.U(2.W)
  val OP1_X   = BitPat("b??")

  // RS2 Operand Select Signal
  val OP2_RS2 = 0.U(3.W) // Register Source #2
  val OP2_IMM = 1.U(3.W) // immediate
  val OP2_ZERO= 2.U(3.W) // constant 0
  val OP2_NEXT= 3.U(3.W) // constant 2/4 (for PC+2/4)
  val OP2_IMMC= 4.U(3.W) // for CSR imm found in RS1
  val OP2_IMMH= 5.U(3.W) // immediate right shifted four 
  val OP2_X   = BitPat("b???")

  // Register File Write Enable Signal
  val REN_0   = false.B
  val REN_1   = true.B

  // Is 32b Word or 64b Doubldword?
  val SZ_DW = 1
  val DW_X   = true.B // Bool(xLen==64)
  val DW_32  = false.B
  val DW_64  = true.B
  val DW_XPR = true.B // Bool(xLen==64)

  // Memory Enable Signal
  val MEN_0   = false.B
  val MEN_1   = true.B
  val MEN_X   = false.B

  // Immediate Extend Select
  val IS_I   = 0.U(3.W)  // I-Type  (LD,ALU)
  val IS_S   = 1.U(3.W)  // S-Type  (ST)
  val IS_B   = 2.U(3.W)  // SB-Type (BR)
  val IS_U   = 3.U(3.W)  // U-Type  (LUI/AUIPC)
  val IS_J   = 4.U(3.W)  // UJ-Type (J/JAL)
  val IS_X   = BitPat("b???")

  // Decode Stage Control Signals
  val RT_FIX   = 0.U(2.W)
  val RT_FLT   = 1.U(2.W)
  val RT_PAS   = 3.U(2.W) // pass-through (prs1 := lrs1, etc)
  val RT_X     = 2.U(2.W) // not-a-register (but shouldn't get a busy-bit, etc.)
                             // TODO rename RT_NAR

  // Micro-op opcodes
  // TODO change micro-op opcodes into using enum
  val UOPC_SZ = 7
  val uopX    = BitPat.dontCare(UOPC_SZ)
  val uopNOP  =  0.U(UOPC_SZ.W)
  val uopLD   =  1.U(UOPC_SZ.W)
  val uopSTA  =  2.U(UOPC_SZ.W)  // store address generation
  val uopSTD  =  3.U(UOPC_SZ.W)  // store data generation
  val uopLUI  =  4.U(UOPC_SZ.W)

  val uopADDI =  5.U(UOPC_SZ.W)
  val uopANDI =  6.U(UOPC_SZ.W)
  val uopORI  =  7.U(UOPC_SZ.W)
  val uopXORI =  8.U(UOPC_SZ.W)
  val uopSLTI =  9.U(UOPC_SZ.W)
  val uopSLTIU= 10.U(UOPC_SZ.W)
  val uopSLLI = 11.U(UOPC_SZ.W)
  val uopSRAI = 12.U(UOPC_SZ.W)
  val uopSRLI = 13.U(UOPC_SZ.W)

  val uopSLL  = 14.U(UOPC_SZ.W)
  val uopADD  = 15.U(UOPC_SZ.W)
  val uopSUB  = 16.U(UOPC_SZ.W)
  val uopSLT  = 17.U(UOPC_SZ.W)
  val uopSLTU = 18.U(UOPC_SZ.W)
  val uopAND  = 19.U(UOPC_SZ.W)
  val uopOR   = 20.U(UOPC_SZ.W)
  val uopXOR  = 21.U(UOPC_SZ.W)
  val uopSRA  = 22.U(UOPC_SZ.W)
  val uopSRL  = 23.U(UOPC_SZ.W)

  val uopBEQ  = 24.U(UOPC_SZ.W)
  val uopBNE  = 25.U(UOPC_SZ.W)
  val uopBGE  = 26.U(UOPC_SZ.W)
  val uopBGEU = 27.U(UOPC_SZ.W)
  val uopBLT  = 28.U(UOPC_SZ.W)
  val uopBLTU = 29.U(UOPC_SZ.W)
  val uopCSRRW= 30.U(UOPC_SZ.W)
  val uopCSRRS= 31.U(UOPC_SZ.W)
  val uopCSRRC= 32.U(UOPC_SZ.W)
  val uopCSRRWI=33.U(UOPC_SZ.W)
  val uopCSRRSI=34.U(UOPC_SZ.W)
  val uopCSRRCI=35.U(UOPC_SZ.W)

  val uopJ    = 36.U(UOPC_SZ.W)
  val uopJAL  = 37.U(UOPC_SZ.W)
  val uopJALR = 38.U(UOPC_SZ.W)
  val uopAUIPC= 39.U(UOPC_SZ.W)

//val uopSRET = 40.U(UOPC_SZ.W)
  val uopCFLSH= 41.U(UOPC_SZ.W)
  val uopFENCE= 42.U(UOPC_SZ.W)

  val uopADDIW= 43.U(UOPC_SZ.W)
  val uopADDW = 44.U(UOPC_SZ.W)
  val uopSUBW = 45.U(UOPC_SZ.W)
  val uopSLLIW= 46.U(UOPC_SZ.W)
  val uopSLLW = 47.U(UOPC_SZ.W)
  val uopSRAIW= 48.U(UOPC_SZ.W)
  val uopSRAW = 49.U(UOPC_SZ.W)
  val uopSRLIW= 50.U(UOPC_SZ.W)
  val uopSRLW = 51.U(UOPC_SZ.W)
  val uopMUL  = 52.U(UOPC_SZ.W)
  val uopMULH = 53.U(UOPC_SZ.W)
  val uopMULHU= 54.U(UOPC_SZ.W)
  val uopMULHSU=55.U(UOPC_SZ.W)
  val uopMULW = 56.U(UOPC_SZ.W)
  val uopDIV  = 57.U(UOPC_SZ.W)
  val uopDIVU = 58.U(UOPC_SZ.W)
  val uopREM  = 59.U(UOPC_SZ.W)
  val uopREMU = 60.U(UOPC_SZ.W)
  val uopDIVW = 61.U(UOPC_SZ.W)
  val uopDIVUW= 62.U(UOPC_SZ.W)
  val uopREMW = 63.U(UOPC_SZ.W)
  val uopREMUW= 64.U(UOPC_SZ.W)

  val uopFENCEI    =  65.U(UOPC_SZ.W)
  //               =  66.U(UOPC_SZ.W)
  val uopAMO_AG    =  67.U(UOPC_SZ.W) // AMO-address gen (use normal STD for datagen)

  val uopFMV_W_X   =  68.U(UOPC_SZ.W)
  val uopFMV_D_X   =  69.U(UOPC_SZ.W)
  val uopFMV_X_W   =  70.U(UOPC_SZ.W)
  val uopFMV_X_D   =  71.U(UOPC_SZ.W)

  val uopFSGNJ_S   =  72.U(UOPC_SZ.W)
  val uopFSGNJ_D   =  73.U(UOPC_SZ.W)

  val uopFCVT_S_D  =  74.U(UOPC_SZ.W)
  val uopFCVT_D_S  =  75.U(UOPC_SZ.W)

  val uopFCVT_S_X  =  76.U(UOPC_SZ.W)
  val uopFCVT_D_X  =  77.U(UOPC_SZ.W)

  val uopFCVT_X_S  =  78.U(UOPC_SZ.W)
  val uopFCVT_X_D  =  79.U(UOPC_SZ.W)

  val uopCMPR_S    =  80.U(UOPC_SZ.W)
  val uopCMPR_D    =  81.U(UOPC_SZ.W)

  val uopFCLASS_S  =  82.U(UOPC_SZ.W)
  val uopFCLASS_D  =  83.U(UOPC_SZ.W)

  val uopFMINMAX_S =  84.U(UOPC_SZ.W)
  val uopFMINMAX_D =  85.U(UOPC_SZ.W)

  //               =  86.U(UOPC_SZ.W)
  val uopFADD_S    =  87.U(UOPC_SZ.W)
  val uopFSUB_S    =  88.U(UOPC_SZ.W)
  val uopFMUL_S    =  89.U(UOPC_SZ.W)
  val uopFADD_D    =  90.U(UOPC_SZ.W)
  val uopFSUB_D    =  91.U(UOPC_SZ.W)
  val uopFMUL_D    =  92.U(UOPC_SZ.W)

  val uopFMADD_S   =  93.U(UOPC_SZ.W)
  val uopFMSUB_S   =  94.U(UOPC_SZ.W)
  val uopFNMADD_S  =  95.U(UOPC_SZ.W)
  val uopFNMSUB_S  =  96.U(UOPC_SZ.W)
  val uopFMADD_D   =  97.U(UOPC_SZ.W)
  val uopFMSUB_D   =  98.U(UOPC_SZ.W)
  val uopFNMADD_D  =  99.U(UOPC_SZ.W)
  val uopFNMSUB_D  = 100.U(UOPC_SZ.W)

  val uopFDIV_S    = 101.U(UOPC_SZ.W)
  val uopFDIV_D    = 102.U(UOPC_SZ.W)
  val uopFSQRT_S   = 103.U(UOPC_SZ.W)
  val uopFSQRT_D   = 104.U(UOPC_SZ.W)

  val uopWFI       = 105.U(UOPC_SZ.W) // pass uop down the CSR pipeline
  val uopERET      = 106.U(UOPC_SZ.W) // pass uop down the CSR pipeline, also is ERET
  val uopSFENCE    = 107.U(UOPC_SZ.W)

  val uopROCC      = 108.U(UOPC_SZ.W)

  val uopMOV       = 109.U(UOPC_SZ.W) // conditional mov decoded from "add rd, x0, rs2"

  val uopMTE_ADD   = 110.U(UOPC_SZ.W)
  val uopMTE_ADDTI = 111.U(UOPC_SZ.W)
  val uopMTE_STTI  = 112.U(UOPC_SZ.W)
<<<<<<< HEAD
=======
  val uopMTE_IRT   = 113.U(UOPC_SZ.W)
>>>>>>> c0a3384f

  // The Bubble Instruction (Machine generated NOP)
  // Insert (XOR x0,x0,x0) which is different from software compiler
  // generated NOPs which are (ADDI x0, x0, 0).
  // Reasoning for this is to let visualizers and stat-trackers differentiate
  // between software NOPs and machine-generated Bubbles in the pipeline.
  val BUBBLE  = (0x4033).U(32.W)

  def NullMicroOp()(implicit p: Parameters): boom.common.MicroOp = {
    val uop = Wire(new boom.common.MicroOp)
    uop            := DontCare // Overridden in the following lines
    uop.uopc       := uopNOP // maybe not required, but helps on asserts that try to catch spurious behavior
    uop.bypassable := false.B
    uop.fp_val     := false.B
    uop.uses_stq   := false.B
    uop.uses_ldq   := false.B
    uop.pdst       := 0.U
    uop.dst_rtype  := RT_X

    val cs = Wire(new boom.common.CtrlSignals())
    cs             := DontCare // Overridden in the following lines
    cs.br_type     := BR_N
    cs.csr_cmd     := freechips.rocketchip.rocket.CSR.N
    cs.is_load     := false.B
    cs.is_sta      := false.B
    cs.is_std      := false.B

    uop.ctrl := cs
    uop
  }
}

/**
 * Mixin for RISCV constants
 */
trait RISCVConstants
{
  // abstract out instruction decode magic numbers
  val RD_MSB  = 11
  val RD_LSB  = 7
  val RS1_MSB = 19
  val RS1_LSB = 15
  val RS2_MSB = 24
  val RS2_LSB = 20
  val RS3_MSB = 31
  val RS3_LSB = 27

  val CSR_ADDR_MSB = 31
  val CSR_ADDR_LSB = 20
  val CSR_ADDR_SZ = 12

  // location of the fifth bit in the shamt (for checking for illegal ops for SRAIW,etc.)
  val SHAMT_5_BIT = 25
  val LONGEST_IMM_SZ = 20
  val X0 = 0.U
  val RA = 1.U // return address register

  // memory consistency model
  // The C/C++ atomics MCM requires that two loads to the same address maintain program order.
  // The Cortex A9 does NOT enforce load/load ordering (which leads to buggy behavior).
  val MCM_ORDER_DEPENDENT_LOADS = true

  val jal_opc = (0x6f).U
  val jalr_opc = (0x67).U

  def GetUop(inst: UInt): UInt = inst(6,0)
  def GetRd (inst: UInt): UInt = inst(RD_MSB,RD_LSB)
  def GetRs1(inst: UInt): UInt = inst(RS1_MSB,RS1_LSB)

  def ExpandRVC(inst: UInt)(implicit p: Parameters): UInt = {
    val rvc_exp = Module(new RVCExpander)
    rvc_exp.io.in := inst
    Mux(rvc_exp.io.rvc, rvc_exp.io.out.bits, inst)
  }

  // Note: Accepts only EXPANDED rvc instructions
  def ComputeBranchTarget(pc: UInt, inst: UInt, xlen: Int)(implicit p: Parameters): UInt = {
    val b_imm32 = Cat(Fill(20,inst(31)), inst(7), inst(30,25), inst(11,8), 0.U(1.W))
    ((pc.asSInt + b_imm32.asSInt).asSInt & (-2).S).asUInt
  }

  // Note: Accepts only EXPANDED rvc instructions
  def ComputeJALTarget(pc: UInt, inst: UInt, xlen: Int)(implicit p: Parameters): UInt = {
    val j_imm32 = Cat(Fill(12,inst(31)), inst(19,12), inst(20), inst(30,25), inst(24,21), 0.U(1.W))
    ((pc.asSInt + j_imm32.asSInt).asSInt & (-2).S).asUInt
  }

  // Note: Accepts only EXPANDED rvc instructions
  def GetCfiType(inst: UInt)(implicit p: Parameters): UInt = {
    val bdecode = Module(new boom.exu.BranchDecode)
    bdecode.io.inst := inst
    bdecode.io.pc := 0.U
    bdecode.io.out.cfi_type
  }
}

/**
 * Mixin for exception cause constants
 */
trait ExcCauseConstants
{
  // a memory disambigious misspeculation occurred
  val MINI_EXCEPTION_MEM_ORDERING = 16.U

  require (!freechips.rocketchip.rocket.Causes.all.contains(16))
}<|MERGE_RESOLUTION|>--- conflicted
+++ resolved
@@ -262,10 +262,7 @@
   val uopMTE_ADD   = 110.U(UOPC_SZ.W)
   val uopMTE_ADDTI = 111.U(UOPC_SZ.W)
   val uopMTE_STTI  = 112.U(UOPC_SZ.W)
-<<<<<<< HEAD
-=======
   val uopMTE_IRT   = 113.U(UOPC_SZ.W)
->>>>>>> c0a3384f
 
   // The Bubble Instruction (Machine generated NOP)
   // Insert (XOR x0,x0,x0) which is different from software compiler

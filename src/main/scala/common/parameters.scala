--- conflicted
+++ resolved
@@ -97,10 +97,7 @@
   clockGate: Boolean = false,
   mcontextWidth: Int = 0,
   scontextWidth: Int = 0,
-<<<<<<< HEAD
   trace: Boolean = false,
-=======
->>>>>>> c0a3384f
   useMTE: Boolean = false,
   mteRegions:List[BoomMTERegion] = List(),
 
@@ -172,11 +169,7 @@
     val init = BigInt(
       0 << MTECSRs.smte_config_enableShift |
       0 << MTECSRs.smte_config_enforceSyncShift |
-<<<<<<< HEAD
-      0xf << MTECSRs.smte_config_permissiveTagShift
-=======
       0 << MTECSRs.smte_config_permissiveTagShift
->>>>>>> c0a3384f
     )
     mteCSRGen(MTECSRs.smte_configID, mask, init)
   }

//******************************************************************************
// Copyright (c) 2015 - 2018, The Regents of the University of California (Regents).
// All Rights Reserved. See LICENSE and LICENSE.SiFive for license details.
//------------------------------------------------------------------------------

package boom.common

import chisel3._
import chisel3.util.{log2Up}

import freechips.rocketchip.config.{Parameters, Config, Field}
import freechips.rocketchip.subsystem._
import freechips.rocketchip.devices.tilelink.{BootROMParams}
import freechips.rocketchip.diplomacy.{SynchronousCrossing, AsynchronousCrossing, RationalCrossing}
import freechips.rocketchip.rocket._
import freechips.rocketchip.tile._

import boom.ifu._
import boom.exu._
import boom.lsu._

// ---------------------
// BOOM Config Fragments
// ---------------------

class WithBoomCommitLogPrintf extends Config((site, here, up) => {
  case TilesLocated(InSubsystem) => up(TilesLocated(InSubsystem), site) map {
    case tp: BoomTileAttachParams => tp.copy(tileParams = tp.tileParams.copy(core = tp.tileParams.core.copy(
      enableCommitLogPrintf = true
    )))
    case other => other
  }
})


class WithBoomBranchPrintf extends Config((site, here, up) => {
  case TilesLocated(InSubsystem) => up(TilesLocated(InSubsystem), site) map {
    case tp: BoomTileAttachParams => tp.copy(tileParams = tp.tileParams.copy(core = tp.tileParams.core.copy(
      enableBranchPrintf = true
    )))
    case other => other
  }
})

<<<<<<< HEAD
class WithBoomMemPrintf extends Config((site, here, up) => {
  case BoomTilesKey => up(BoomTilesKey, site) map { b =>
    b.copy(core = b.core.copy(enableMemtracePrintf = true))
  }
})





/**
 * Enables RV32 version of the core
 */
class WithBoomRV32 extends Config((site, here, up) => {
  case XLen => 32
  case BoomTilesKey => up(BoomTilesKey, site) map { b =>
    b.copy(core = b.core.copy(
      fpu = b.core.fpu.map(_.copy(fLen = 32)),
      mulDiv = Some(MulDivParams(mulUnroll = 8))))
=======
class WithNBoomPerfCounters(n: Int) extends Config((site, here, up) => {
  case TilesLocated(InSubsystem) => up(TilesLocated(InSubsystem), site) map {
    case tp: BoomTileAttachParams => tp.copy(tileParams = tp.tileParams.copy(core = tp.tileParams.core.copy(
      nPerfCounters = n
    )))
    case other => other
>>>>>>> 00498809
  }
})


class WithSynchronousBoomTiles extends Config((site, here, up) => {
  case TilesLocated(InSubsystem) => up(TilesLocated(InSubsystem), site) map {
    case tp: BoomTileAttachParams => tp.copy(crossingParams = tp.crossingParams.copy(
      crossingType = SynchronousCrossing()
    ))
    case other => other
  }
})

class WithAsynchronousBoomTiles extends Config((site, here, up) => {
  case TilesLocated(InSubsystem) => up(TilesLocated(InSubsystem), site) map {
    case tp: BoomTileAttachParams => tp.copy(crossingParams = tp.crossingParams.copy(
      crossingType = AsynchronousCrossing()
    ))
    case other => other
  }
})

class WithRationalBoomTiles extends Config((site, here, up) => {
  case TilesLocated(InSubsystem) => up(TilesLocated(InSubsystem), site) map {
    case tp: BoomTileAttachParams => tp.copy(crossingParams = tp.crossingParams.copy(
      crossingType = RationalCrossing()
    ))
    case other => other
  }
})

/**
 * 1-wide BOOM.
 */
class WithNSmallBooms(n: Int = 1, overrideIdOffset: Option[Int] = None) extends Config(
  new WithTAGELBPD ++ // Default to TAGE-L BPD
  new Config((site, here, up) => {
    case TilesLocated(InSubsystem) => {
      val prev = up(TilesLocated(InSubsystem), site)
      val idOffset = overrideIdOffset.getOrElse(prev.size)
      (0 until n).map { i =>
        BoomTileAttachParams(
          tileParams = BoomTileParams(
            core = BoomCoreParams(
              fetchWidth = 4,
              decodeWidth = 1,
              numRobEntries = 32,
              issueParams = Seq(
                IssueParams(issueWidth=1, numEntries=8, iqType=IQT_MEM.litValue, dispatchWidth=1),
                IssueParams(issueWidth=1, numEntries=8, iqType=IQT_INT.litValue, dispatchWidth=1),
                IssueParams(issueWidth=1, numEntries=8, iqType=IQT_FP.litValue , dispatchWidth=1)),
              numIntPhysRegisters = 52,
              numFpPhysRegisters = 48,
              numLdqEntries = 8,
              numStqEntries = 8,
              maxBrCount = 8,
              numFetchBufferEntries = 8,
              ftq = FtqParameters(nEntries=16),
              nPerfCounters = 2,
              fpu = Some(freechips.rocketchip.tile.FPUParams(sfmaLatency=4, dfmaLatency=4, divSqrt=true))
            ),
            dcache = Some(
              DCacheParams(rowBits = site(SystemBusKey).beatBits, nSets=64, nWays=4, nMSHRs=2, nTLBEntries=8)
            ),
            icache = Some(
              ICacheParams(rowBits = site(SystemBusKey).beatBits, nSets=64, nWays=4, fetchBytes=2*4)
            ),
            hartId = i + idOffset
          ),
          crossingParams = RocketCrossingParams()
        )
      } ++ prev
    }
    case SystemBusKey => up(SystemBusKey, site).copy(beatBytes = 8)
    case XLen => 64
  })
)

/**
<<<<<<< HEAD
 * Class to renumber BOOM + Rocket harts so that there are no overlapped harts
 * This fragment assumes Rocket tiles are numbered before BOOM tiles
 * Also makes support for multiple harts depend on Rocket + BOOM
 * Note: Must come after all harts are assigned for it to apply
 */
class WithRenumberHarts(rocketFirst: Boolean = false) extends Config((site, here, up) => {
  case RocketTilesKey => up(RocketTilesKey, site).zipWithIndex map { case (r, i) =>
    r.copy(hartId = i + (if(rocketFirst) 0 else up(BoomTilesKey, site).length))
  }
  case BoomTilesKey => up(BoomTilesKey, site).zipWithIndex map { case (b, i) =>
    b.copy(hartId = i + (if(rocketFirst) up(RocketTilesKey, site).length else 0))
  }
  case MaxHartIdBits => log2Up(up(BoomTilesKey, site).size + up(RocketTilesKey, site).size)
})


/**
 * Add a synchronous clock crossing to the tile boundary
 */
class WithSynchronousBoomTiles extends Config((site, here, up) => {
  case BoomCrossingKey => up(BoomCrossingKey, site) map { b =>
    b.copy(crossingType = SynchronousCrossing())
  }
})

/**
 * Add an asynchronous clock crossing to the tile boundary
 */
class WithAsynchronousBoomTiles(depth: Int, sync: Int) extends Config((site, here, up) => {
  case BoomCrossingKey => up(BoomCrossingKey, site) map { b =>
    b.copy(crossingType = AsynchronousCrossing(depth, sync))
  }
})

/**
 * Add a rational clock crossing to the tile boundary (used when the clocks are related by a fraction).
 */
class WithRationalBoomTiles extends Config((site, here, up) => {
  case BoomCrossingKey => up(BoomCrossingKey, site) map { b =>
    b.copy(crossingType = RationalCrossing())
  }
})

/**
 * 1-wide BOOM.
 */
class WithSmallBooms extends Config((site, here, up) => {
  case BoomTilesKey => up(BoomTilesKey, site) map { b => b.copy(
    core = b.core.copy(
      fetchWidth = 4,
      decodeWidth = 1,
      numRobEntries = 32,
      issueParams = Seq(
        IssueParams(issueWidth=2, numEntries=8, iqType=IQT_MEM.litValue, dispatchWidth=1),
        IssueParams(issueWidth=1, numEntries=8, iqType=IQT_INT.litValue, dispatchWidth=1),
        IssueParams(issueWidth=1, numEntries=8, iqType=IQT_FP.litValue , dispatchWidth=1)),
      numIntPhysRegisters = 52,
      numFpPhysRegisters = 48,
      numLdqEntries = 8,
      numStqEntries = 8,
      maxBrCount = 8,
      numFetchBufferEntries = 8,
      ftq = FtqParameters(nEntries=16),
      nPerfCounters = 2,
      fpu = Some(freechips.rocketchip.tile.FPUParams(sfmaLatency=4, dfmaLatency=4, divSqrt=true))),
    dcache = Some(DCacheParams(rowBits = site(SystemBusKey).beatBits,
                               nSets=64, nWays=4, nMSHRs=2, nTLBEntries=8)),
    icache = Some(ICacheParams(rowBits = site(SystemBusKey).beatBits, nSets=64, nWays=4, fetchBytes=2*4))
  )}
  case SystemBusKey => up(SystemBusKey, site).copy(beatBytes = 8)
  case XLen => 64
  case MaxHartIdBits => log2Up(site(BoomTilesKey).size)
})

/**
 * 2-wide BOOM. Try to match the Cortex-A9.
 */
class WithMediumBooms extends Config((site, here, up) => {
  case BoomTilesKey => up(BoomTilesKey, site) map { b => b.copy(
    core = b.core.copy(
      fetchWidth = 4,
      decodeWidth = 2,
      numRobEntries = 64,
      issueParams = Seq(
        IssueParams(issueWidth=2, numEntries=12, iqType=IQT_MEM.litValue, dispatchWidth=2),
        IssueParams(issueWidth=2, numEntries=20, iqType=IQT_INT.litValue, dispatchWidth=2),
        IssueParams(issueWidth=1, numEntries=16, iqType=IQT_FP.litValue , dispatchWidth=2)),
      numIntPhysRegisters = 80,
      numFpPhysRegisters = 64,
      numLdqEntries = 16,
      numStqEntries = 16,
      maxBrCount = 12,
      numFetchBufferEntries = 16,
      ftq = FtqParameters(nEntries=32),
      nPerfCounters = 6,
      fpu = Some(freechips.rocketchip.tile.FPUParams(sfmaLatency=4, dfmaLatency=4, divSqrt=true))),
    dcache = Some(DCacheParams(rowBits = site(SystemBusKey).beatBits,
                                 nSets=64, nWays=4, nMSHRs=2, nTLBEntries=8)),
    icache = Some(ICacheParams(rowBits = site(SystemBusKey).beatBits, nSets=64, nWays=4, fetchBytes=2*4))
    )}
  case SystemBusKey => up(SystemBusKey, site).copy(beatBytes = 8)
  case XLen => 64
  case MaxHartIdBits => log2Up(site(BoomTilesKey).size)

})

=======
 * 2-wide BOOM.
 */
class WithNMediumBooms(n: Int = 1, overrideIdOffset: Option[Int] = None) extends Config(
  new WithTAGELBPD ++ // Default to TAGE-L BPD
  new Config((site, here, up) => {
    case TilesLocated(InSubsystem) => {
      val prev = up(TilesLocated(InSubsystem), site)
      val idOffset = overrideIdOffset.getOrElse(prev.size)
      (0 until n).map { i =>
        BoomTileAttachParams(
          tileParams = BoomTileParams(
            core = BoomCoreParams(
              fetchWidth = 4,
              decodeWidth = 2,
              numRobEntries = 64,
              issueParams = Seq(
                IssueParams(issueWidth=1, numEntries=12, iqType=IQT_MEM.litValue, dispatchWidth=2),
                IssueParams(issueWidth=2, numEntries=20, iqType=IQT_INT.litValue, dispatchWidth=2),
                IssueParams(issueWidth=1, numEntries=16, iqType=IQT_FP.litValue , dispatchWidth=2)),
              numIntPhysRegisters = 80,
              numFpPhysRegisters = 64,
              numLdqEntries = 16,
              numStqEntries = 16,
              maxBrCount = 12,
              numFetchBufferEntries = 16,
              ftq = FtqParameters(nEntries=32),
              nPerfCounters = 6,
              fpu = Some(freechips.rocketchip.tile.FPUParams(sfmaLatency=4, dfmaLatency=4, divSqrt=true))
            ),
            dcache = Some(
              DCacheParams(rowBits = site(SystemBusKey).beatBits, nSets=64, nWays=4, nMSHRs=2, nTLBEntries=8)
            ),
            icache = Some(
              ICacheParams(rowBits = site(SystemBusKey).beatBits, nSets=64, nWays=4, fetchBytes=2*4)
            ),
            hartId = i + idOffset
          ),
          crossingParams = RocketCrossingParams()
        )
      } ++ prev
    }
    case SystemBusKey => up(SystemBusKey, site).copy(beatBytes = 8)
    case XLen => 64
  })
)
>>>>>>> 00498809
// DOC include start: LargeBoomConfig
/**
 * 3-wide BOOM. Try to match the Cortex-A15.
 */
<<<<<<< HEAD
class WithLargeBooms extends Config((site, here, up) => {
  case BoomTilesKey => up(BoomTilesKey, site) map { b => b.copy(
    core = b.core.copy(
      fetchWidth = 8,
      decodeWidth = 3,
      numRobEntries = 96,
      issueParams = Seq(
        IssueParams(issueWidth=2, numEntries=16, iqType=IQT_MEM.litValue, dispatchWidth=3),
        IssueParams(issueWidth=3, numEntries=32, iqType=IQT_INT.litValue, dispatchWidth=3),
        IssueParams(issueWidth=1, numEntries=24, iqType=IQT_FP.litValue , dispatchWidth=3)),
      numIntPhysRegisters = 100,
      numFpPhysRegisters = 96,
      numLdqEntries = 24,
      numStqEntries = 24,
      maxBrCount = 16,
      enableSFBOpt = true,
      numFetchBufferEntries = 24,
      ftq = FtqParameters(nEntries=32),
      fpu = Some(freechips.rocketchip.tile.FPUParams(sfmaLatency=4, dfmaLatency=4, divSqrt=true))),
    dcache = Some(DCacheParams(rowBits = site(SystemBusKey).beatBytes*8,
                               nSets=64, nWays=8, nMSHRs=4, nTLBEntries=16)),
    icache = Some(ICacheParams(fetchBytes = 4*4, rowBits = site(SystemBusKey).beatBytes*8, nSets=64, nWays=8))
  )}
  case SystemBusKey => up(SystemBusKey, site).copy(beatBytes = 16)
  case XLen => 64
  case MaxHartIdBits => log2Up(site(BoomTilesKey).size)
})
=======
class WithNLargeBooms(n: Int = 1, overrideIdOffset: Option[Int] = None) extends Config(
  new WithTAGELBPD ++ // Default to TAGE-L BPD
  new Config((site, here, up) => {
    case TilesLocated(InSubsystem) => {
      val prev = up(TilesLocated(InSubsystem), site)
      val idOffset = overrideIdOffset.getOrElse(prev.size)
      (0 until n).map { i =>
        BoomTileAttachParams(
          tileParams = BoomTileParams(
            core = BoomCoreParams(
              fetchWidth = 8,
              decodeWidth = 3,
              numRobEntries = 96,
              issueParams = Seq(
                IssueParams(issueWidth=1, numEntries=16, iqType=IQT_MEM.litValue, dispatchWidth=3),
                IssueParams(issueWidth=3, numEntries=32, iqType=IQT_INT.litValue, dispatchWidth=3),
                IssueParams(issueWidth=1, numEntries=24, iqType=IQT_FP.litValue , dispatchWidth=3)),
              numIntPhysRegisters = 100,
              numFpPhysRegisters = 96,
              numLdqEntries = 24,
              numStqEntries = 24,
              maxBrCount = 16,
              numFetchBufferEntries = 24,
              ftq = FtqParameters(nEntries=32),
              fpu = Some(freechips.rocketchip.tile.FPUParams(sfmaLatency=4, dfmaLatency=4, divSqrt=true))
            ),
            dcache = Some(
              DCacheParams(rowBits = site(SystemBusKey).beatBits, nSets=64, nWays=8, nMSHRs=4, nTLBEntries=16)
            ),
            icache = Some(
              ICacheParams(rowBits = site(SystemBusKey).beatBits, nSets=64, nWays=8, fetchBytes=4*4)
            ),
            hartId = i + idOffset
          ),
          crossingParams = RocketCrossingParams()
        )
      } ++ prev
    }
    case SystemBusKey => up(SystemBusKey, site).copy(beatBytes = 16)
    case XLen => 64
  })
)
>>>>>>> 00498809
// DOC include end: LargeBoomConfig

/**
 * 4-wide BOOM.
 */
<<<<<<< HEAD
class WithMegaBooms extends Config((site, here, up) => {
  case BoomTilesKey => up(BoomTilesKey, site) map { b => b.copy(
    core = b.core.copy(
      fetchWidth = 8,
      decodeWidth = 4,
      numRobEntries = 128,
      issueParams = Seq(
        IssueParams(issueWidth=3, numEntries=24, iqType=IQT_MEM.litValue, dispatchWidth=4),
        IssueParams(issueWidth=4, numEntries=40, iqType=IQT_INT.litValue, dispatchWidth=4),
        IssueParams(issueWidth=2, numEntries=32, iqType=IQT_FP.litValue , dispatchWidth=4)),
      lsuWidth = 2,
      numIntPhysRegisters = 128,
      numFpPhysRegisters = 128,
      numLdqEntries = 32,
      numStqEntries = 32,
      maxBrCount = 20,
      numFetchBufferEntries = 32,
      enablePrefetching=true,
      enableSFBOpt=true,
      numDCacheBanks=4,
      ftq = FtqParameters(nEntries=40),
      fpu = Some(freechips.rocketchip.tile.FPUParams(sfmaLatency=4, dfmaLatency=4, divSqrt=true))),
    dcache = Some(DCacheParams(rowBits = site(SystemBusKey).beatBytes*8,
                               nSets=64, nWays=8, nMSHRs=8, nTLBEntries=32)),
    icache = Some(ICacheParams(fetchBytes = 4*4, rowBits = site(SystemBusKey).beatBytes*8, nSets=64, nWays=8, prefetch=true))
  )}
  case SystemBusKey => up(SystemBusKey, site).copy(beatBytes = 16)
  case XLen => 64
  case MaxHartIdBits => log2Up(site(BoomTilesKey).size)
})


/**
 * 5-wide BOOM.
 */
class WithGigaBooms extends Config((site, here, up) => {
  case BoomTilesKey => up(BoomTilesKey, site) map { b => b.copy(
    core = b.core.copy(
      fetchWidth = 8,
      decodeWidth = 5,
      numRobEntries = 130,
      issueParams = Seq(
        IssueParams(issueWidth=2, numEntries=24, iqType=IQT_MEM.litValue, dispatchWidth=5),
        IssueParams(issueWidth=5, numEntries=40, iqType=IQT_INT.litValue, dispatchWidth=5),
        IssueParams(issueWidth=2, numEntries=32, iqType=IQT_FP.litValue , dispatchWidth=5)),
      lsuWidth = 2,
      numIntPhysRegisters = 128,
      numFpPhysRegisters = 128,
      numLdqEntries = 32,
      numStqEntries = 32,
      maxBrCount = 20,
      numFetchBufferEntries = 35,
      enableSFBOpt=true,
      enablePrefetching=true,
      numDCacheBanks=1, // Duplicate the DCache. For Science
      ftq = FtqParameters(nEntries=40),
      fpu = Some(freechips.rocketchip.tile.FPUParams(sfmaLatency=4, dfmaLatency=4, divSqrt=true))),
    dcache = Some(DCacheParams(rowBits = site(SystemBusKey).beatBytes*8,
                               nSets=64, nWays=8, nMSHRs=8, nTLBEntries=32)),
    icache = Some(ICacheParams(fetchBytes = 4*4, rowBits = site(SystemBusKey).beatBytes*8, nSets=64, nWays=8, prefetch=true))
  )}
  case SystemBusKey => up(SystemBusKey, site).copy(beatBytes = 16)
  case XLen => 64
  case MaxHartIdBits => log2Up(site(BoomTilesKey).size)
})

=======
class WithNMegaBooms(n: Int = 1, overrideIdOffset: Option[Int] = None) extends Config(
  new WithTAGELBPD ++ // Default to TAGE-L BPD
  new Config((site, here, up) => {
    case TilesLocated(InSubsystem) => {
      val prev = up(TilesLocated(InSubsystem), site)
      val idOffset = overrideIdOffset.getOrElse(prev.size)
      (0 until n).map { i =>
        BoomTileAttachParams(
          tileParams = BoomTileParams(
            core = BoomCoreParams(
              fetchWidth = 8,
              decodeWidth = 4,
              numRobEntries = 128,
              issueParams = Seq(
                IssueParams(issueWidth=2, numEntries=24, iqType=IQT_MEM.litValue, dispatchWidth=4),
                IssueParams(issueWidth=4, numEntries=40, iqType=IQT_INT.litValue, dispatchWidth=4),
                IssueParams(issueWidth=2, numEntries=32, iqType=IQT_FP.litValue , dispatchWidth=4)),
              numIntPhysRegisters = 128,
              numFpPhysRegisters = 128,
              numLdqEntries = 32,
              numStqEntries = 32,
              maxBrCount = 20,
              numFetchBufferEntries = 32,
              enablePrefetching = true,
              ftq = FtqParameters(nEntries=40),
              fpu = Some(freechips.rocketchip.tile.FPUParams(sfmaLatency=4, dfmaLatency=4, divSqrt=true))
            ),
            dcache = Some(
              DCacheParams(rowBits = site(SystemBusKey).beatBits, nSets=64, nWays=8, nMSHRs=8, nTLBEntries=32)
            ),
            icache = Some(
              ICacheParams(rowBits = site(SystemBusKey).beatBits, nSets=64, nWays=8, fetchBytes=4*4)
            ),
            hartId = i + idOffset
          ),
          crossingParams = RocketCrossingParams()
        )
      } ++ prev
    }
    case SystemBusKey => up(SystemBusKey, site).copy(beatBytes = 16)
    case XLen => 64
  })
)

/**
 * 5-wide BOOM.
  */
class WithNGigaBooms(n: Int = 1, overrideIdOffset: Option[Int] = None) extends Config(
  new WithTAGELBPD ++ // Default to TAGE-L BPD
  new Config((site, here, up) => {
    case TilesLocated(InSubsystem) => {
      val prev = up(TilesLocated(InSubsystem), site)
      val idOffset = overrideIdOffset.getOrElse(prev.size)
      (0 until n).map { i =>
        BoomTileAttachParams(
          tileParams = BoomTileParams(
            core = BoomCoreParams(
              fetchWidth = 8,
              decodeWidth = 5,
              numRobEntries = 130,
              issueParams = Seq(
                IssueParams(issueWidth=2, numEntries=24, iqType=IQT_MEM.litValue, dispatchWidth=5),
                IssueParams(issueWidth=5, numEntries=40, iqType=IQT_INT.litValue, dispatchWidth=5),
                IssueParams(issueWidth=2, numEntries=32, iqType=IQT_FP.litValue , dispatchWidth=5)),
              numIntPhysRegisters = 128,
              numFpPhysRegisters = 128,
              numLdqEntries = 32,
              numStqEntries = 32,
              maxBrCount = 20,
              numFetchBufferEntries = 32,
              enablePrefetching = true,
              numDCacheBanks = 1,
              ftq = FtqParameters(nEntries=40),
              fpu = Some(freechips.rocketchip.tile.FPUParams(sfmaLatency=4, dfmaLatency=4, divSqrt=true))
            ),
            dcache = Some(
              DCacheParams(rowBits = site(SystemBusKey).beatBits, nSets=64, nWays=8, nMSHRs=8, nTLBEntries=32)
            ),
            icache = Some(
              ICacheParams(rowBits = site(SystemBusKey).beatBits, nSets=64, nWays=8, fetchBytes=4*4)
            ),
            hartId = i + idOffset
          ),
          crossingParams = RocketCrossingParams()
        )
      } ++ prev
    }
    case SystemBusKey => up(SystemBusKey, site).copy(beatBytes = 16)
    case XLen => 64
  })
)
>>>>>>> 00498809

/**
  * BOOM Configs for CS152 lab
  */
<<<<<<< HEAD
class WithCS152BaselineBooms extends Config((site, here, up) => {
  case BoomTilesKey => up(BoomTilesKey, site) map { b => {
    val coreWidth = 1                     // CS152: Change me (1 to 4)
    val lsuWidth = 1                      // CS152: Change me (1 or 2)
    b.copy(
      core = b.core.copy(
        fetchWidth = 4,                   // CS152: Change me (4 or 8)
        numRobEntries = 4,                // CS152: Change me (2+)
        numIntPhysRegisters = 33,         // CS152: Change me (33+)
        numLdqEntries = 8,                // CS152: Change me (2+)
        numStqEntries = 8,                // CS152: Change me (2+)
        maxBrCount = 8,                   // CS152: Change me (2+)
        enableBranchPrediction = false,   // CS152: Change me
        numRasEntries = 0,                // CS152: Change me

        // DO NOT CHANGE BELOW
        enableBranchPrintf = true,
        decodeWidth = coreWidth,
        numFetchBufferEntries = coreWidth * 8,
        numDCacheBanks = lsuWidth,
        lsuWidth = lsuWidth,
        issueParams = Seq(
          IssueParams(issueWidth=2,         numEntries=8,  iqType=IQT_MEM.litValue, dispatchWidth=coreWidth),
          IssueParams(issueWidth=coreWidth, numEntries=32, iqType=IQT_INT.litValue, dispatchWidth=coreWidth),
          IssueParams(issueWidth=1,         numEntries=4,  iqType=IQT_FP.litValue , dispatchWidth=coreWidth))
        // DO NOT CHANGE ABOVE
      ),
      dcache = Some(DCacheParams(
        rowBits=site(SystemBusKey).beatBytes*8,
        nSets=64, // CS152: Change me (must be pow2, 2-64)
        nWays=4,  // CS152: Change me (1-8)
        nMSHRs=2  // CS152: Change me (1+)
      ))
    )
  }}
})


class WithCS152DefaultBooms extends Config((site, here, up) => {
  case BoomTilesKey => up(BoomTilesKey, site) map { b => {
    val coreWidth = 3                    // CS152: Change me (1 to 4)
    val lsuWidth = 1                     // CS152: Change me (1 or 2)
    val nIssueSlots = 32                 // CS152: Change me (2+)
    b.copy(
      core = b.core.copy(
        fetchWidth = 4,                  // CS152: Change me (4 or 8)
        numRobEntries = 96,              // CS152: Change me (2+)
        numIntPhysRegisters = 96,        // CS152: Change me (33+)
        numLdqEntries = 16,              // CS152: Change me (2+)
        numStqEntries = 16,              // CS152: Change me (2+)
        maxBrCount = 12,                 // CS152: Change me (2+)
        enableBranchPrediction = true,   // CS152: Change me
        numRasEntries = 16,              // CS152: Change me

        // DO NOT CHANGE BELOW
        enableBranchPrintf = true,
        decodeWidth = coreWidth,
        numFetchBufferEntries = coreWidth * 8,
        numDCacheBanks = lsuWidth,
        lsuWidth = lsuWidth,
        issueParams = Seq(
          IssueParams(issueWidth=2,         numEntries=nIssueSlots, iqType=IQT_MEM.litValue, dispatchWidth=coreWidth),
          IssueParams(issueWidth=coreWidth, numEntries=nIssueSlots, iqType=IQT_INT.litValue, dispatchWidth=coreWidth),
          IssueParams(issueWidth=1,         numEntries=nIssueSlots, iqType=IQT_FP.litValue , dispatchWidth=coreWidth))
        // DO NOT CHANGE ABOVE
      ),
      dcache = Some(DCacheParams(
        rowBits=site(SystemBusKey).beatBytes*8,
        nSets=64, // CS152: Change me (must be pow2, 2-64)
        nWays=4,  // CS152: Change me (1-8)
        nMSHRs=2  // CS152: Change me (1+)
      ))
    )
  }}
})

=======
class WithNCS152BaselineBooms(n: Int = 1, overrideIdOffset: Option[Int] = None) extends Config(
  new WithTAGELBPD ++ // Default to TAGE-L BPD
  new Config((site, here, up) => {
    case TilesLocated(InSubsystem) => {
      val prev = up(TilesLocated(InSubsystem), site)
      val idOffset = overrideIdOffset.getOrElse(prev.size)
      (0 until n).map { i =>
        val coreWidth = 1                     // CS152: Change me (1 to 4)
        val memWidth = 1                      // CS152: Change me (1 or 2)
        BoomTileAttachParams(
          tileParams = BoomTileParams(
            core = BoomCoreParams(
              fetchWidth = 4,                   // CS152: Change me (4 or 8)
              numRobEntries = 4,                // CS152: Change me (2+)
              numIntPhysRegisters = 33,         // CS152: Change me (33+)
              numLdqEntries = 8,                // CS152: Change me (2+)
              numStqEntries = 8,                // CS152: Change me (2+)
              maxBrCount = 8,                   // CS152: Change me (2+)
              enableBranchPrediction = false,   // CS152: Change me
              numRasEntries = 0,                // CS152: Change me

              // DO NOT CHANGE BELOW
              enableBranchPrintf = true,
              decodeWidth = coreWidth,
              numFetchBufferEntries = coreWidth * 8,
              numDCacheBanks = memWidth,
              issueParams = Seq(
                IssueParams(issueWidth=memWidth,  numEntries=8,  iqType=IQT_MEM.litValue, dispatchWidth=coreWidth),
                IssueParams(issueWidth=coreWidth, numEntries=32, iqType=IQT_INT.litValue, dispatchWidth=coreWidth),
                IssueParams(issueWidth=1,         numEntries=4,  iqType=IQT_FP.litValue , dispatchWidth=coreWidth))
                // DO NOT CHANGE ABOVE
            ),
            dcache = Some(DCacheParams(
              rowBits=site(SystemBusKey).beatBytes*8,
              nSets=64, // CS152: Change me (must be pow2, 2-64)
              nWays=4,  // CS152: Change me (1-8)
              nMSHRs=2  // CS152: Change me (1+)
            )),
            hartId = i + idOffset
          ),
          crossingParams = RocketCrossingParams()
        )
      } ++ prev
    }
    case SystemBusKey => up(SystemBusKey, site).copy(beatBytes = 8)
    case XLen => 64
  })
)
>>>>>>> 00498809

class WithNCS152DefaultBooms(n: Int = 1, overrideIdOffset: Option[Int] = None) extends Config(
  new WithTAGELBPD ++ // Default to TAGE-L BPD
  new Config((site, here, up) => {
    case TilesLocated(InSubsystem) => {
      val prev = up(TilesLocated(InSubsystem), site)
      val idOffset = overrideIdOffset.getOrElse(prev.size)
      (0 until n).map { i =>
        val coreWidth = 3                     // CS152: Change me (1 to 4)
        val memWidth = 1                      // CS152: Change me (1 or 2)
        val nIssueSlots = 32                  // CS152: Change me (2+)
        BoomTileAttachParams(
          tileParams = BoomTileParams(
            core = BoomCoreParams(
              fetchWidth = 4,                   // CS152: Change me (4 or 8)
              numRobEntries = 96,               // CS152: Change me (2+)
              numIntPhysRegisters = 96,         // CS152: Change me (33+)
              numLdqEntries = 16,               // CS152: Change me (2+)
              numStqEntries = 16,               // CS152: Change me (2+)
              maxBrCount = 12,                  // CS152: Change me (2+)
              enableBranchPrediction = true,    // CS152: Change me
              numRasEntries = 16,               // CS152: Change me

              // DO NOT CHANGE BELOW
              enableBranchPrintf = true,
              decodeWidth = coreWidth,
              numFetchBufferEntries = coreWidth * 8,
              numDCacheBanks = memWidth,
              issueParams = Seq(
                IssueParams(issueWidth=memWidth,  numEntries=nIssueSlots, iqType=IQT_MEM.litValue, dispatchWidth=coreWidth),
                IssueParams(issueWidth=coreWidth, numEntries=nIssueSlots, iqType=IQT_INT.litValue, dispatchWidth=coreWidth),
                IssueParams(issueWidth=1,         numEntries=nIssueSlots, iqType=IQT_FP.litValue , dispatchWidth=coreWidth))
                // DO NOT CHANGE ABOVE
            ),
            dcache = Some(DCacheParams(
              rowBits=site(SystemBusKey).beatBytes*8,
              nSets=64, // CS152: Change me (must be pow2, 2-64)
              nWays=4,  // CS152: Change me (1-8)
              nMSHRs=2  // CS152: Change me (1+)
            )),
            hartId = i + idOffset
          ),
          crossingParams = RocketCrossingParams()
        )
      } ++ prev
    }
    case SystemBusKey => up(SystemBusKey, site).copy(beatBytes = 8)
    case XLen => 64
  })
)

/**
  *  Branch prediction configs below
  */

class WithTAGELBPD extends Config((site, here, up) => {
  case TilesLocated(InSubsystem) => up(TilesLocated(InSubsystem), site) map {
    case tp: BoomTileAttachParams => tp.copy(tileParams = tp.tileParams.copy(core = tp.tileParams.core.copy(
      bpdMaxMetaLength = 120,
      globalHistoryLength = 64,
      localHistoryLength = 1,
      localHistoryNSets = 0,
      branchPredictor = ((resp_in: BranchPredictionBankResponse, p: Parameters) => {
        val loop = Module(new LoopBranchPredictorBank()(p))
        val tage = Module(new TageBranchPredictorBank()(p))
        val btb = Module(new BTBBranchPredictorBank()(p))
        val bim = Module(new BIMBranchPredictorBank()(p))
        val ubtb = Module(new FA2MicroBTBBranchPredictorBank()(p))
        val preds = Seq(loop, tage, btb, ubtb, bim)
        preds.map(_.io := DontCare)

        ubtb.io.resp_in(0)  := resp_in
        bim.io.resp_in(0)   := ubtb.io.resp
        btb.io.resp_in(0)   := bim.io.resp
        tage.io.resp_in(0)  := btb.io.resp
        loop.io.resp_in(0)  := tage.io.resp

        (preds, loop.io.resp)
      })
    )))
    case other => other
  }
})

class WithBoom2BPD extends Config((site, here, up) => {
  case TilesLocated(InSubsystem) => up(TilesLocated(InSubsystem), site) map {
    case tp: BoomTileAttachParams => tp.copy(tileParams = tp.tileParams.copy(core = tp.tileParams.core.copy(
      bpdMaxMetaLength = 45,
      globalHistoryLength = 16,
      localHistoryLength = 1,
      localHistoryNSets = 0,
      branchPredictor = ((resp_in: BranchPredictionBankResponse, p: Parameters) => {
        // gshare is just variant of TAGE with 1 table
        val gshare = Module(new TageBranchPredictorBank(
          BoomTageParams(tableInfo = Seq((256, 16, 7)))
        )(p))
        val btb = Module(new BTBBranchPredictorBank()(p))
        val bim = Module(new BIMBranchPredictorBank()(p))
        val preds = Seq(bim, btb, gshare)
        preds.map(_.io := DontCare)

        bim.io.resp_in(0)  := resp_in
        btb.io.resp_in(0)  := bim.io.resp
        gshare.io.resp_in(0) := btb.io.resp
        (preds, gshare.io.resp)
      })
    )))
    case other => other
  }
})

class WithAlpha21264BPD extends Config((site, here, up) => {
  case TilesLocated(InSubsystem) => up(TilesLocated(InSubsystem), site) map {
    case tp: BoomTileAttachParams => tp.copy(tileParams = tp.tileParams.copy(core = tp.tileParams.core.copy(
      bpdMaxMetaLength = 64,
      globalHistoryLength = 32,
      localHistoryLength = 32,
      localHistoryNSets = 128,
      branchPredictor = ((resp_in: BranchPredictionBankResponse, p: Parameters) => {
        val btb = Module(new BTBBranchPredictorBank()(p))
        val gbim = Module(new HBIMBranchPredictorBank()(p))
        val lbim = Module(new HBIMBranchPredictorBank(BoomHBIMParams(useLocal=true))(p))
        val tourney = Module(new TourneyBranchPredictorBank()(p))
        val preds = Seq(lbim, btb, gbim, tourney)
        preds.map(_.io := DontCare)

        gbim.io.resp_in(0) := resp_in
        lbim.io.resp_in(0) := resp_in
        tourney.io.resp_in(0) := gbim.io.resp
        tourney.io.resp_in(1) := lbim.io.resp
        btb.io.resp_in(0)  := tourney.io.resp

        (preds, btb.io.resp)
      })
    )))
    case other => other
  }
})


class WithSWBPD extends Config((site, here, up) => {
  case TilesLocated(InSubsystem) => up(TilesLocated(InSubsystem), site) map {
    case tp: BoomTileAttachParams => tp.copy(tileParams = tp.tileParams.copy(core = tp.tileParams.core.copy(
      bpdMaxMetaLength = 1,
      globalHistoryLength = 32,
      localHistoryLength = 1,
      localHistoryNSets = 0,
      branchPredictor = ((resp_in: BranchPredictionBankResponse, p: Parameters) => {
        val sw = Module(new SwBranchPredictorBank()(p))

        sw.io.resp_in(0) := resp_in

        (Seq(sw), sw.io.resp)
      })
    )))
    case other => other
  }
})<|MERGE_RESOLUTION|>--- conflicted
+++ resolved
@@ -42,34 +42,12 @@
   }
 })
 
-<<<<<<< HEAD
-class WithBoomMemPrintf extends Config((site, here, up) => {
-  case BoomTilesKey => up(BoomTilesKey, site) map { b =>
-    b.copy(core = b.core.copy(enableMemtracePrintf = true))
-  }
-})
-
-
-
-
-
-/**
- * Enables RV32 version of the core
- */
-class WithBoomRV32 extends Config((site, here, up) => {
-  case XLen => 32
-  case BoomTilesKey => up(BoomTilesKey, site) map { b =>
-    b.copy(core = b.core.copy(
-      fpu = b.core.fpu.map(_.copy(fLen = 32)),
-      mulDiv = Some(MulDivParams(mulUnroll = 8))))
-=======
 class WithNBoomPerfCounters(n: Int) extends Config((site, here, up) => {
   case TilesLocated(InSubsystem) => up(TilesLocated(InSubsystem), site) map {
     case tp: BoomTileAttachParams => tp.copy(tileParams = tp.tileParams.copy(core = tp.tileParams.core.copy(
       nPerfCounters = n
     )))
     case other => other
->>>>>>> 00498809
   }
 })
 
@@ -118,7 +96,7 @@
               decodeWidth = 1,
               numRobEntries = 32,
               issueParams = Seq(
-                IssueParams(issueWidth=1, numEntries=8, iqType=IQT_MEM.litValue, dispatchWidth=1),
+                IssueParams(issueWidth=2, numEntries=8, iqType=IQT_MEM.litValue, dispatchWidth=1),
                 IssueParams(issueWidth=1, numEntries=8, iqType=IQT_INT.litValue, dispatchWidth=1),
                 IssueParams(issueWidth=1, numEntries=8, iqType=IQT_FP.litValue , dispatchWidth=1)),
               numIntPhysRegisters = 52,
@@ -149,114 +127,6 @@
 )
 
 /**
-<<<<<<< HEAD
- * Class to renumber BOOM + Rocket harts so that there are no overlapped harts
- * This fragment assumes Rocket tiles are numbered before BOOM tiles
- * Also makes support for multiple harts depend on Rocket + BOOM
- * Note: Must come after all harts are assigned for it to apply
- */
-class WithRenumberHarts(rocketFirst: Boolean = false) extends Config((site, here, up) => {
-  case RocketTilesKey => up(RocketTilesKey, site).zipWithIndex map { case (r, i) =>
-    r.copy(hartId = i + (if(rocketFirst) 0 else up(BoomTilesKey, site).length))
-  }
-  case BoomTilesKey => up(BoomTilesKey, site).zipWithIndex map { case (b, i) =>
-    b.copy(hartId = i + (if(rocketFirst) up(RocketTilesKey, site).length else 0))
-  }
-  case MaxHartIdBits => log2Up(up(BoomTilesKey, site).size + up(RocketTilesKey, site).size)
-})
-
-
-/**
- * Add a synchronous clock crossing to the tile boundary
- */
-class WithSynchronousBoomTiles extends Config((site, here, up) => {
-  case BoomCrossingKey => up(BoomCrossingKey, site) map { b =>
-    b.copy(crossingType = SynchronousCrossing())
-  }
-})
-
-/**
- * Add an asynchronous clock crossing to the tile boundary
- */
-class WithAsynchronousBoomTiles(depth: Int, sync: Int) extends Config((site, here, up) => {
-  case BoomCrossingKey => up(BoomCrossingKey, site) map { b =>
-    b.copy(crossingType = AsynchronousCrossing(depth, sync))
-  }
-})
-
-/**
- * Add a rational clock crossing to the tile boundary (used when the clocks are related by a fraction).
- */
-class WithRationalBoomTiles extends Config((site, here, up) => {
-  case BoomCrossingKey => up(BoomCrossingKey, site) map { b =>
-    b.copy(crossingType = RationalCrossing())
-  }
-})
-
-/**
- * 1-wide BOOM.
- */
-class WithSmallBooms extends Config((site, here, up) => {
-  case BoomTilesKey => up(BoomTilesKey, site) map { b => b.copy(
-    core = b.core.copy(
-      fetchWidth = 4,
-      decodeWidth = 1,
-      numRobEntries = 32,
-      issueParams = Seq(
-        IssueParams(issueWidth=2, numEntries=8, iqType=IQT_MEM.litValue, dispatchWidth=1),
-        IssueParams(issueWidth=1, numEntries=8, iqType=IQT_INT.litValue, dispatchWidth=1),
-        IssueParams(issueWidth=1, numEntries=8, iqType=IQT_FP.litValue , dispatchWidth=1)),
-      numIntPhysRegisters = 52,
-      numFpPhysRegisters = 48,
-      numLdqEntries = 8,
-      numStqEntries = 8,
-      maxBrCount = 8,
-      numFetchBufferEntries = 8,
-      ftq = FtqParameters(nEntries=16),
-      nPerfCounters = 2,
-      fpu = Some(freechips.rocketchip.tile.FPUParams(sfmaLatency=4, dfmaLatency=4, divSqrt=true))),
-    dcache = Some(DCacheParams(rowBits = site(SystemBusKey).beatBits,
-                               nSets=64, nWays=4, nMSHRs=2, nTLBEntries=8)),
-    icache = Some(ICacheParams(rowBits = site(SystemBusKey).beatBits, nSets=64, nWays=4, fetchBytes=2*4))
-  )}
-  case SystemBusKey => up(SystemBusKey, site).copy(beatBytes = 8)
-  case XLen => 64
-  case MaxHartIdBits => log2Up(site(BoomTilesKey).size)
-})
-
-/**
- * 2-wide BOOM. Try to match the Cortex-A9.
- */
-class WithMediumBooms extends Config((site, here, up) => {
-  case BoomTilesKey => up(BoomTilesKey, site) map { b => b.copy(
-    core = b.core.copy(
-      fetchWidth = 4,
-      decodeWidth = 2,
-      numRobEntries = 64,
-      issueParams = Seq(
-        IssueParams(issueWidth=2, numEntries=12, iqType=IQT_MEM.litValue, dispatchWidth=2),
-        IssueParams(issueWidth=2, numEntries=20, iqType=IQT_INT.litValue, dispatchWidth=2),
-        IssueParams(issueWidth=1, numEntries=16, iqType=IQT_FP.litValue , dispatchWidth=2)),
-      numIntPhysRegisters = 80,
-      numFpPhysRegisters = 64,
-      numLdqEntries = 16,
-      numStqEntries = 16,
-      maxBrCount = 12,
-      numFetchBufferEntries = 16,
-      ftq = FtqParameters(nEntries=32),
-      nPerfCounters = 6,
-      fpu = Some(freechips.rocketchip.tile.FPUParams(sfmaLatency=4, dfmaLatency=4, divSqrt=true))),
-    dcache = Some(DCacheParams(rowBits = site(SystemBusKey).beatBits,
-                                 nSets=64, nWays=4, nMSHRs=2, nTLBEntries=8)),
-    icache = Some(ICacheParams(rowBits = site(SystemBusKey).beatBits, nSets=64, nWays=4, fetchBytes=2*4))
-    )}
-  case SystemBusKey => up(SystemBusKey, site).copy(beatBytes = 8)
-  case XLen => 64
-  case MaxHartIdBits => log2Up(site(BoomTilesKey).size)
-
-})
-
-=======
  * 2-wide BOOM.
  */
 class WithNMediumBooms(n: Int = 1, overrideIdOffset: Option[Int] = None) extends Config(
@@ -273,7 +143,7 @@
               decodeWidth = 2,
               numRobEntries = 64,
               issueParams = Seq(
-                IssueParams(issueWidth=1, numEntries=12, iqType=IQT_MEM.litValue, dispatchWidth=2),
+                IssueParams(issueWidth=2, numEntries=12, iqType=IQT_MEM.litValue, dispatchWidth=2),
                 IssueParams(issueWidth=2, numEntries=20, iqType=IQT_INT.litValue, dispatchWidth=2),
                 IssueParams(issueWidth=1, numEntries=16, iqType=IQT_FP.litValue , dispatchWidth=2)),
               numIntPhysRegisters = 80,
@@ -302,40 +172,10 @@
     case XLen => 64
   })
 )
->>>>>>> 00498809
 // DOC include start: LargeBoomConfig
 /**
  * 3-wide BOOM. Try to match the Cortex-A15.
  */
-<<<<<<< HEAD
-class WithLargeBooms extends Config((site, here, up) => {
-  case BoomTilesKey => up(BoomTilesKey, site) map { b => b.copy(
-    core = b.core.copy(
-      fetchWidth = 8,
-      decodeWidth = 3,
-      numRobEntries = 96,
-      issueParams = Seq(
-        IssueParams(issueWidth=2, numEntries=16, iqType=IQT_MEM.litValue, dispatchWidth=3),
-        IssueParams(issueWidth=3, numEntries=32, iqType=IQT_INT.litValue, dispatchWidth=3),
-        IssueParams(issueWidth=1, numEntries=24, iqType=IQT_FP.litValue , dispatchWidth=3)),
-      numIntPhysRegisters = 100,
-      numFpPhysRegisters = 96,
-      numLdqEntries = 24,
-      numStqEntries = 24,
-      maxBrCount = 16,
-      enableSFBOpt = true,
-      numFetchBufferEntries = 24,
-      ftq = FtqParameters(nEntries=32),
-      fpu = Some(freechips.rocketchip.tile.FPUParams(sfmaLatency=4, dfmaLatency=4, divSqrt=true))),
-    dcache = Some(DCacheParams(rowBits = site(SystemBusKey).beatBytes*8,
-                               nSets=64, nWays=8, nMSHRs=4, nTLBEntries=16)),
-    icache = Some(ICacheParams(fetchBytes = 4*4, rowBits = site(SystemBusKey).beatBytes*8, nSets=64, nWays=8))
-  )}
-  case SystemBusKey => up(SystemBusKey, site).copy(beatBytes = 16)
-  case XLen => 64
-  case MaxHartIdBits => log2Up(site(BoomTilesKey).size)
-})
-=======
 class WithNLargeBooms(n: Int = 1, overrideIdOffset: Option[Int] = None) extends Config(
   new WithTAGELBPD ++ // Default to TAGE-L BPD
   new Config((site, here, up) => {
@@ -350,7 +190,7 @@
               decodeWidth = 3,
               numRobEntries = 96,
               issueParams = Seq(
-                IssueParams(issueWidth=1, numEntries=16, iqType=IQT_MEM.litValue, dispatchWidth=3),
+                IssueParams(issueWidth=2, numEntries=16, iqType=IQT_MEM.litValue, dispatchWidth=3),
                 IssueParams(issueWidth=3, numEntries=32, iqType=IQT_INT.litValue, dispatchWidth=3),
                 IssueParams(issueWidth=1, numEntries=24, iqType=IQT_FP.litValue , dispatchWidth=3)),
               numIntPhysRegisters = 100,
@@ -359,6 +199,7 @@
               numStqEntries = 24,
               maxBrCount = 16,
               numFetchBufferEntries = 24,
+              enableSFBOpt = true,
               ftq = FtqParameters(nEntries=32),
               fpu = Some(freechips.rocketchip.tile.FPUParams(sfmaLatency=4, dfmaLatency=4, divSqrt=true))
             ),
@@ -378,80 +219,8 @@
     case XLen => 64
   })
 )
->>>>>>> 00498809
 // DOC include end: LargeBoomConfig
 
-/**
- * 4-wide BOOM.
- */
-<<<<<<< HEAD
-class WithMegaBooms extends Config((site, here, up) => {
-  case BoomTilesKey => up(BoomTilesKey, site) map { b => b.copy(
-    core = b.core.copy(
-      fetchWidth = 8,
-      decodeWidth = 4,
-      numRobEntries = 128,
-      issueParams = Seq(
-        IssueParams(issueWidth=3, numEntries=24, iqType=IQT_MEM.litValue, dispatchWidth=4),
-        IssueParams(issueWidth=4, numEntries=40, iqType=IQT_INT.litValue, dispatchWidth=4),
-        IssueParams(issueWidth=2, numEntries=32, iqType=IQT_FP.litValue , dispatchWidth=4)),
-      lsuWidth = 2,
-      numIntPhysRegisters = 128,
-      numFpPhysRegisters = 128,
-      numLdqEntries = 32,
-      numStqEntries = 32,
-      maxBrCount = 20,
-      numFetchBufferEntries = 32,
-      enablePrefetching=true,
-      enableSFBOpt=true,
-      numDCacheBanks=4,
-      ftq = FtqParameters(nEntries=40),
-      fpu = Some(freechips.rocketchip.tile.FPUParams(sfmaLatency=4, dfmaLatency=4, divSqrt=true))),
-    dcache = Some(DCacheParams(rowBits = site(SystemBusKey).beatBytes*8,
-                               nSets=64, nWays=8, nMSHRs=8, nTLBEntries=32)),
-    icache = Some(ICacheParams(fetchBytes = 4*4, rowBits = site(SystemBusKey).beatBytes*8, nSets=64, nWays=8, prefetch=true))
-  )}
-  case SystemBusKey => up(SystemBusKey, site).copy(beatBytes = 16)
-  case XLen => 64
-  case MaxHartIdBits => log2Up(site(BoomTilesKey).size)
-})
-
-
-/**
- * 5-wide BOOM.
- */
-class WithGigaBooms extends Config((site, here, up) => {
-  case BoomTilesKey => up(BoomTilesKey, site) map { b => b.copy(
-    core = b.core.copy(
-      fetchWidth = 8,
-      decodeWidth = 5,
-      numRobEntries = 130,
-      issueParams = Seq(
-        IssueParams(issueWidth=2, numEntries=24, iqType=IQT_MEM.litValue, dispatchWidth=5),
-        IssueParams(issueWidth=5, numEntries=40, iqType=IQT_INT.litValue, dispatchWidth=5),
-        IssueParams(issueWidth=2, numEntries=32, iqType=IQT_FP.litValue , dispatchWidth=5)),
-      lsuWidth = 2,
-      numIntPhysRegisters = 128,
-      numFpPhysRegisters = 128,
-      numLdqEntries = 32,
-      numStqEntries = 32,
-      maxBrCount = 20,
-      numFetchBufferEntries = 35,
-      enableSFBOpt=true,
-      enablePrefetching=true,
-      numDCacheBanks=1, // Duplicate the DCache. For Science
-      ftq = FtqParameters(nEntries=40),
-      fpu = Some(freechips.rocketchip.tile.FPUParams(sfmaLatency=4, dfmaLatency=4, divSqrt=true))),
-    dcache = Some(DCacheParams(rowBits = site(SystemBusKey).beatBytes*8,
-                               nSets=64, nWays=8, nMSHRs=8, nTLBEntries=32)),
-    icache = Some(ICacheParams(fetchBytes = 4*4, rowBits = site(SystemBusKey).beatBytes*8, nSets=64, nWays=8, prefetch=true))
-  )}
-  case SystemBusKey => up(SystemBusKey, site).copy(beatBytes = 16)
-  case XLen => 64
-  case MaxHartIdBits => log2Up(site(BoomTilesKey).size)
-})
-
-=======
 class WithNMegaBooms(n: Int = 1, overrideIdOffset: Option[Int] = None) extends Config(
   new WithTAGELBPD ++ // Default to TAGE-L BPD
   new Config((site, here, up) => {
@@ -466,9 +235,10 @@
               decodeWidth = 4,
               numRobEntries = 128,
               issueParams = Seq(
-                IssueParams(issueWidth=2, numEntries=24, iqType=IQT_MEM.litValue, dispatchWidth=4),
+                IssueParams(issueWidth=3, numEntries=24, iqType=IQT_MEM.litValue, dispatchWidth=4),
                 IssueParams(issueWidth=4, numEntries=40, iqType=IQT_INT.litValue, dispatchWidth=4),
                 IssueParams(issueWidth=2, numEntries=32, iqType=IQT_FP.litValue , dispatchWidth=4)),
+              lsuWidth = 2,
               numIntPhysRegisters = 128,
               numFpPhysRegisters = 128,
               numLdqEntries = 32,
@@ -476,6 +246,8 @@
               maxBrCount = 20,
               numFetchBufferEntries = 32,
               enablePrefetching = true,
+              enableSFBOpt = true,
+              numDCacheBanks = 4,
               ftq = FtqParameters(nEntries=40),
               fpu = Some(freechips.rocketchip.tile.FPUParams(sfmaLatency=4, dfmaLatency=4, divSqrt=true))
             ),
@@ -516,6 +288,7 @@
                 IssueParams(issueWidth=2, numEntries=24, iqType=IQT_MEM.litValue, dispatchWidth=5),
                 IssueParams(issueWidth=5, numEntries=40, iqType=IQT_INT.litValue, dispatchWidth=5),
                 IssueParams(issueWidth=2, numEntries=32, iqType=IQT_FP.litValue , dispatchWidth=5)),
+              lsuWidth = 2,
               numIntPhysRegisters = 128,
               numFpPhysRegisters = 128,
               numLdqEntries = 32,
@@ -523,6 +296,7 @@
               maxBrCount = 20,
               numFetchBufferEntries = 32,
               enablePrefetching = true,
+              enableSFBOpt = true,
               numDCacheBanks = 1,
               ftq = FtqParameters(nEntries=40),
               fpu = Some(freechips.rocketchip.tile.FPUParams(sfmaLatency=4, dfmaLatency=4, divSqrt=true))
@@ -543,89 +317,10 @@
     case XLen => 64
   })
 )
->>>>>>> 00498809
 
 /**
   * BOOM Configs for CS152 lab
   */
-<<<<<<< HEAD
-class WithCS152BaselineBooms extends Config((site, here, up) => {
-  case BoomTilesKey => up(BoomTilesKey, site) map { b => {
-    val coreWidth = 1                     // CS152: Change me (1 to 4)
-    val lsuWidth = 1                      // CS152: Change me (1 or 2)
-    b.copy(
-      core = b.core.copy(
-        fetchWidth = 4,                   // CS152: Change me (4 or 8)
-        numRobEntries = 4,                // CS152: Change me (2+)
-        numIntPhysRegisters = 33,         // CS152: Change me (33+)
-        numLdqEntries = 8,                // CS152: Change me (2+)
-        numStqEntries = 8,                // CS152: Change me (2+)
-        maxBrCount = 8,                   // CS152: Change me (2+)
-        enableBranchPrediction = false,   // CS152: Change me
-        numRasEntries = 0,                // CS152: Change me
-
-        // DO NOT CHANGE BELOW
-        enableBranchPrintf = true,
-        decodeWidth = coreWidth,
-        numFetchBufferEntries = coreWidth * 8,
-        numDCacheBanks = lsuWidth,
-        lsuWidth = lsuWidth,
-        issueParams = Seq(
-          IssueParams(issueWidth=2,         numEntries=8,  iqType=IQT_MEM.litValue, dispatchWidth=coreWidth),
-          IssueParams(issueWidth=coreWidth, numEntries=32, iqType=IQT_INT.litValue, dispatchWidth=coreWidth),
-          IssueParams(issueWidth=1,         numEntries=4,  iqType=IQT_FP.litValue , dispatchWidth=coreWidth))
-        // DO NOT CHANGE ABOVE
-      ),
-      dcache = Some(DCacheParams(
-        rowBits=site(SystemBusKey).beatBytes*8,
-        nSets=64, // CS152: Change me (must be pow2, 2-64)
-        nWays=4,  // CS152: Change me (1-8)
-        nMSHRs=2  // CS152: Change me (1+)
-      ))
-    )
-  }}
-})
-
-
-class WithCS152DefaultBooms extends Config((site, here, up) => {
-  case BoomTilesKey => up(BoomTilesKey, site) map { b => {
-    val coreWidth = 3                    // CS152: Change me (1 to 4)
-    val lsuWidth = 1                     // CS152: Change me (1 or 2)
-    val nIssueSlots = 32                 // CS152: Change me (2+)
-    b.copy(
-      core = b.core.copy(
-        fetchWidth = 4,                  // CS152: Change me (4 or 8)
-        numRobEntries = 96,              // CS152: Change me (2+)
-        numIntPhysRegisters = 96,        // CS152: Change me (33+)
-        numLdqEntries = 16,              // CS152: Change me (2+)
-        numStqEntries = 16,              // CS152: Change me (2+)
-        maxBrCount = 12,                 // CS152: Change me (2+)
-        enableBranchPrediction = true,   // CS152: Change me
-        numRasEntries = 16,              // CS152: Change me
-
-        // DO NOT CHANGE BELOW
-        enableBranchPrintf = true,
-        decodeWidth = coreWidth,
-        numFetchBufferEntries = coreWidth * 8,
-        numDCacheBanks = lsuWidth,
-        lsuWidth = lsuWidth,
-        issueParams = Seq(
-          IssueParams(issueWidth=2,         numEntries=nIssueSlots, iqType=IQT_MEM.litValue, dispatchWidth=coreWidth),
-          IssueParams(issueWidth=coreWidth, numEntries=nIssueSlots, iqType=IQT_INT.litValue, dispatchWidth=coreWidth),
-          IssueParams(issueWidth=1,         numEntries=nIssueSlots, iqType=IQT_FP.litValue , dispatchWidth=coreWidth))
-        // DO NOT CHANGE ABOVE
-      ),
-      dcache = Some(DCacheParams(
-        rowBits=site(SystemBusKey).beatBytes*8,
-        nSets=64, // CS152: Change me (must be pow2, 2-64)
-        nWays=4,  // CS152: Change me (1-8)
-        nMSHRs=2  // CS152: Change me (1+)
-      ))
-    )
-  }}
-})
-
-=======
 class WithNCS152BaselineBooms(n: Int = 1, overrideIdOffset: Option[Int] = None) extends Config(
   new WithTAGELBPD ++ // Default to TAGE-L BPD
   new Config((site, here, up) => {
@@ -634,7 +329,7 @@
       val idOffset = overrideIdOffset.getOrElse(prev.size)
       (0 until n).map { i =>
         val coreWidth = 1                     // CS152: Change me (1 to 4)
-        val memWidth = 1                      // CS152: Change me (1 or 2)
+        val lsuWidth  = 1                      // CS152: Change me (1 or 2)
         BoomTileAttachParams(
           tileParams = BoomTileParams(
             core = BoomCoreParams(
@@ -651,9 +346,10 @@
               enableBranchPrintf = true,
               decodeWidth = coreWidth,
               numFetchBufferEntries = coreWidth * 8,
-              numDCacheBanks = memWidth,
-              issueParams = Seq(
-                IssueParams(issueWidth=memWidth,  numEntries=8,  iqType=IQT_MEM.litValue, dispatchWidth=coreWidth),
+              numDCacheBanks = lsuWidth,
+              lsuWidth = lsuWidth, 
+              issueParams = Seq(
+                IssueParams(issueWidth=2,         numEntries=8,  iqType=IQT_MEM.litValue, dispatchWidth=coreWidth),
                 IssueParams(issueWidth=coreWidth, numEntries=32, iqType=IQT_INT.litValue, dispatchWidth=coreWidth),
                 IssueParams(issueWidth=1,         numEntries=4,  iqType=IQT_FP.litValue , dispatchWidth=coreWidth))
                 // DO NOT CHANGE ABOVE
@@ -674,7 +370,6 @@
     case XLen => 64
   })
 )
->>>>>>> 00498809
 
 class WithNCS152DefaultBooms(n: Int = 1, overrideIdOffset: Option[Int] = None) extends Config(
   new WithTAGELBPD ++ // Default to TAGE-L BPD
@@ -684,7 +379,7 @@
       val idOffset = overrideIdOffset.getOrElse(prev.size)
       (0 until n).map { i =>
         val coreWidth = 3                     // CS152: Change me (1 to 4)
-        val memWidth = 1                      // CS152: Change me (1 or 2)
+        val lsuWidth = 1                      // CS152: Change me (1 or 2)
         val nIssueSlots = 32                  // CS152: Change me (2+)
         BoomTileAttachParams(
           tileParams = BoomTileParams(
@@ -702,9 +397,10 @@
               enableBranchPrintf = true,
               decodeWidth = coreWidth,
               numFetchBufferEntries = coreWidth * 8,
-              numDCacheBanks = memWidth,
-              issueParams = Seq(
-                IssueParams(issueWidth=memWidth,  numEntries=nIssueSlots, iqType=IQT_MEM.litValue, dispatchWidth=coreWidth),
+              numDCacheBanks = lsuWidth,
+              lsuWidth = lsuWidth,
+              issueParams = Seq(
+                IssueParams(issueWidth=2,         numEntries=nIssueSlots, iqType=IQT_MEM.litValue, dispatchWidth=coreWidth),
                 IssueParams(issueWidth=coreWidth, numEntries=nIssueSlots, iqType=IQT_INT.litValue, dispatchWidth=coreWidth),
                 IssueParams(issueWidth=1,         numEntries=nIssueSlots, iqType=IQT_FP.litValue , dispatchWidth=coreWidth))
                 // DO NOT CHANGE ABOVE

//******************************************************************************
// Copyright (c) 2017 - 2019, The Regents of the University of California (Regents).
// All Rights Reserved. See LICENSE and LICENSE.SiFive for license details.
//------------------------------------------------------------------------------

//------------------------------------------------------------------------------
//------------------------------------------------------------------------------
// ICache
//------------------------------------------------------------------------------
//------------------------------------------------------------------------------

package boom.ifu

import chisel3._
import chisel3.util._
import chisel3.util.random._
import chisel3.internal.sourceinfo.{SourceInfo}

import freechips.rocketchip.config.{Parameters}
import freechips.rocketchip.diplomacy._
import freechips.rocketchip.tile._
import freechips.rocketchip.tilelink._
import freechips.rocketchip.util._
import freechips.rocketchip.util.property._
import freechips.rocketchip.rocket.{HasL1ICacheParameters, ICacheParams, ICacheErrors, ICacheReq}




import boom.common._
import boom.util.{BoomCoreStringPrefix}

/**
 * ICache module
 *
 * @param icacheParams parameters for the icache
 * @param hartId the id of the hardware thread in the cache
 * @param enableBlackBox use a blackbox icache
 */
class ICache(
  val icacheParams: ICacheParams,
  val staticIdForMetadataUseOnly: Int)(implicit p: Parameters)
  extends LazyModule
{
  lazy val module = new ICacheModule(this)
  val masterNode = TLClientNode(Seq(TLMasterPortParameters.v1(Seq(TLMasterParameters.v1(
    sourceId = IdRange(0, 1 + icacheParams.prefetch.toInt), // 0=refill, 1=hint
    name = s"Core ${staticIdForMetadataUseOnly} ICache")))))

  val size = icacheParams.nSets * icacheParams.nWays * icacheParams.blockBytes
  private val wordBytes = icacheParams.fetchBytes
}

/**
 * IO Signals leaving the ICache
 *
 * @param outer top level ICache class
 */
class ICacheResp(val outer: ICache) extends Bundle
{
  val data = UInt((outer.icacheParams.fetchBytes*8).W)
  val replay = Bool()
  val ae = Bool()
}

/**
 * IO Signals for interacting with the ICache
 *
 * @param outer top level ICache class
 */
class ICacheBundle(val outer: ICache) extends BoomBundle()(outer.p)
  with HasBoomFrontendParameters
{
  val req = Flipped(Decoupled(new ICacheReq))
  val s1_paddr = Input(UInt(paddrBits.W)) // delayed one cycle w.r.t. req

  val s1_kill = Input(Bool()) // delayed one cycle w.r.t. req
  val s2_kill = Input(Bool()) // delayed two cycles; prevents I$ miss emission
  val s2_prefetch = Input(Bool()) // should I$ prefetch next line on a miss?

  val resp = Valid(new ICacheResp(outer))
  val invalidate = Input(Bool())

  val perf = Output(new Bundle {
    val acquire = Bool()
  })
}

/**
 * Get a tile-specific property without breaking deduplication
 */
object GetPropertyByHartId
{
  def apply[T <: Data](tiles: Seq[RocketTileParams], f: RocketTileParams => Option[T], hartId: UInt): T = {
    PriorityMux(tiles.collect { case t if f(t).isDefined => (t.hartId.U === hartId) -> f(t).get })
  }
}


/**
 * Main ICache module
 *
 * @param outer top level ICache class
 */
class ICacheModule(outer: ICache) extends LazyModuleImp(outer)
  with HasBoomFrontendParameters
{
  override def tlBundleParams = outer.masterNode.out.head._2.bundle

  val enableICacheDelay = tileParams.core.asInstanceOf[BoomCoreParams].enableICacheDelay
  val icacheSinglePorted = tileParams.core.asInstanceOf[BoomCoreParams].icacheSinglePorted
  val io = IO(new ICacheBundle(outer))

  val (tl_out, edge_out) = outer.masterNode.out(0)

  require(isPow2(nSets) && isPow2(nWays))
  require(usingVM)
  require(pgIdxBits >= untagBits)

  // How many bits do we intend to fetch at most every cycle?
  val wordBits = outer.icacheParams.fetchBytes*8
  // Each of these cases require some special-case handling.
  require (tl_out.d.bits.data.getWidth == wordBits)

  val s0_valid = io.req.fire
  val s0_vaddr = io.req.bits.addr

  val s1_valid = RegNext(s0_valid, false.B)
  val s1_tag_hit = Wire(Vec(nWays, Bool()))
  val s1_hit = s1_tag_hit.reduce(_||_)
  val s2_valid = RegNext(s1_valid && !io.s1_kill, false.B)
  val s2_hit = RegNext(s1_hit)


  val invalidated = Reg(Bool())
  val refill_valid = RegInit(false.B)
  val refill_fire = tl_out.a.fire
  val s2_miss = s2_valid && !s2_hit && !RegNext(refill_valid)
  val refill_paddr = RegEnable(io.s1_paddr, s1_valid && !(refill_valid || s2_miss))
  val refill_tag = refill_paddr(tagBits+untagBits-1,untagBits)
  val refill_idx = refill_paddr(untagBits-1,blockOffBits)
  val refill_one_beat = tl_out.d.fire && edge_out.hasData(tl_out.d.bits)

  io.req.ready := !refill_one_beat

  val (_, _, d_done, refill_cnt) = edge_out.count(tl_out.d)
  val refill_done = refill_one_beat && d_done
  tl_out.d.ready := true.B
  require (edge_out.manager.minLatency > 0)

  val repl_way = if (isDM) 0.U else LFSR(16, refill_fire)(log2Ceil(nWays)-1,0)

  val tag_array = SyncReadMem(nSets, Vec(nWays, UInt(tagBits.W)))
  val tag_rdata = if (icacheSinglePorted) {
    tag_array.read(s0_vaddr(untagBits-1, blockOffBits), !refill_done && s0_valid)
  } else {
    tag_array.read(s0_vaddr(untagBits-1, blockOffBits), io.req.valid)
  }

  when (refill_done) {
    tag_array.write(refill_idx, VecInit(Seq.fill(nWays)(refill_tag)), Seq.tabulate(nWays)(repl_way === _.U))
  }

  val vb_array = RegInit(0.U((nSets*nWays).W))
  when (refill_one_beat) {
    vb_array := vb_array.bitSet(Cat(repl_way, refill_idx), refill_done && !invalidated)
  }

  when (io.invalidate) {
    vb_array := 0.U
    invalidated := true.B
  }

  val s2_dout   = Wire(Vec(nWays, UInt(wordBits.W)))
  val s1_bankid = Wire(Bool())

  for (i <- 0 until nWays) {
    val s1_idx = io.s1_paddr(untagBits-1,blockOffBits)
    val s1_tag = io.s1_paddr(tagBits+untagBits-1,untagBits)
    val s1_vb = vb_array(Cat(i.U, s1_idx))
    val tag = tag_rdata(i)
    s1_tag_hit(i) := s1_vb && tag === s1_tag
  }
  assert(PopCount(s1_tag_hit) <= 1.U || !s1_valid)

  val ramDepth = nSets * refillCycles

<<<<<<< HEAD
  val dataArrays = Seq.tabulate(nBanks) { b =>
    DescribedSRAM(
      name = s"dataArrayB${b}",
      desc = "ICache Data Array",
      size = nSets * refillCycles,
      data = Vec(nWays, UInt((wordBits/nBanks).W))
    )
=======
  val dataArrays = if (nBanks == 1) {
    // Use unbanked icache for narrow accesses.
    (0 until nWays).map { x =>
      DescribedSRAM(
        name = s"dataArrayWay_${x}",
        desc = "ICache Data Array",
        size = ramDepth,
        data = UInt((wordBits).W)
      )
    }
  } else {
    // Use two banks, interleaved.
    (0 until nWays).map { x =>
      DescribedSRAM(
        name = s"dataArrayB0Way_${x}",
        desc = "ICache Data Array",
        size = ramDepth,
        data = UInt((wordBits/nBanks).W)
      )} ++
    (0 until nWays).map { x =>
      DescribedSRAM(
        name = s"dataArrayB1Way_${x}",
        desc = "ICache Data Array",
        size = ramDepth,
        data = UInt((wordBits/nBanks).W)
      )}
>>>>>>> b27112d0
  }
  if (nBanks == 1) {
    // Use unbanked icache for narrow accesses.
    s1_bankid := 0.U
    val array = dataArrays(0)
    def row(addr: UInt) = addr(untagBits-1, blockOffBits-log2Ceil(refillCycles))
    val s0_ren = s0_valid
    val wen = refill_one_beat && !invalidated

    val mem_idx = Mux(refill_one_beat, (refill_idx << log2Ceil(refillCycles)) | refill_cnt,
                      row(s0_vaddr))
    val wmask = UIntToOH(repl_way)(nWays-1,0).asBools
    when (wen) {
      array.write(mem_idx, VecInit(Seq.fill(nWays) { tl_out.d.bits.data }), wmask)
    }
    if (enableICacheDelay) {
      if (icacheSinglePorted)
        s2_dout := array.read(RegNext(mem_idx), RegNext(!wen && s0_ren))
      else
        s2_dout := array.read(RegNext(mem_idx), RegNext(s0_ren))
    } else {
      if (icacheSinglePorted)
        s2_dout := RegNext(array.read(mem_idx, !wen && s0_ren))
      else
        s2_dout := RegNext(array.read(mem_idx, io.req.valid))
    }
  } else {
    // Use two banks, interleaved.
    val array_0 = dataArrays(0)
    val array_1 = dataArrays(1)
    require (nBanks == 2)

    // Bank0 row's id wraps around if Bank1 is the starting bank.
    def b0Row(addr: UInt) =
      addr(untagBits-1, blockOffBits-log2Ceil(refillCycles)) + bank(addr)
    // Bank1 row's id stays the same regardless of which Bank has the fetch address.
    def b1Row(addr: UInt) =
      addr(untagBits-1, blockOffBits-log2Ceil(refillCycles))

    s1_bankid := RegNext(bank(s0_vaddr))

    val s0_ren = s0_valid
    val wen = (refill_one_beat && !invalidated)
    val wmask = UIntToOH(repl_way)(nWays-1,0).asBools


    var mem_idx0: UInt = null
    var mem_idx1: UInt = null

    // write a refill beat across both banks.
    mem_idx0 =
      Mux(refill_one_beat, (refill_idx << log2Ceil(refillCycles)) | refill_cnt,
        b0Row(s0_vaddr))
    mem_idx1 =
      Mux(refill_one_beat, (refill_idx << log2Ceil(refillCycles)) | refill_cnt,
        b1Row(s0_vaddr))

    when (wen) {
      val data = tl_out.d.bits.data
      val wdata_0 = VecInit(Seq.fill(nWays) { data(wordBits/2-1, 0) })
      val wdata_1 = VecInit(Seq.fill(nWays) { data(wordBits-1, wordBits/2) })
      array_0.write(mem_idx0, wdata_0, wmask)
      array_1.write(mem_idx1, wdata_1, wmask)
    }
    val rdata_0 = Wire(Vec(nWays, UInt((wordBits/nBanks).W)))
    val rdata_1 = Wire(Vec(nWays, UInt((wordBits/nBanks).W)))

    if (enableICacheDelay) {
      if (icacheSinglePorted) {
        rdata_0 := array_0.read(RegNext(mem_idx0), RegNext(!wen && s0_ren))
        rdata_1 := array_1.read(RegNext(mem_idx1), RegNext(!wen && s0_ren))
      } else {
        rdata_0 := array_0.read(RegNext(mem_idx0), RegNext(s0_ren))
        rdata_1 := array_1.read(RegNext(mem_idx1), RegNext(s0_ren))
      }
    } else {
      if (icacheSinglePorted) {
        rdata_0 := RegNext(array_0.read(mem_idx0, !wen && s0_ren))
        rdata_1 := RegNext(array_1.read(mem_idx1, !wen && s0_ren))
      } else {
        rdata_0 := RegNext(array_0.read(mem_idx0, io.req.valid))
        rdata_1 := RegNext(array_1.read(mem_idx1, io.req.valid))
      }
    }

    for (w <- 0 until nWays) {
      s2_dout(w) := Cat(rdata_1(w), rdata_0(w))
    }
  }
  val s2_tag_hit = RegNext(s1_tag_hit)
  val s2_hit_way = OHToUInt(s2_tag_hit)
  val s2_bankid = RegNext(s1_bankid)
  val s2_way_mux = Mux1H(s2_tag_hit, s2_dout)

  val s2_unbanked_data = s2_way_mux
  val sz = s2_way_mux.getWidth
  val s2_bank0_data = s2_way_mux(sz/2-1,0)
  val s2_bank1_data = s2_way_mux(sz-1,sz/2)

  val s2_data =
    if (nBanks == 2) {
      Mux(s2_bankid,
        Cat(s2_bank0_data, s2_bank1_data),
        Cat(s2_bank1_data, s2_bank0_data))
    } else {
      s2_unbanked_data
    }

  io.resp.bits.data := s2_data
  io.resp.valid := s2_valid && s2_hit

  tl_out.a.valid := s2_miss && !refill_valid && !io.s2_kill
  tl_out.a.bits := edge_out.Get(
    fromSource = 0.U,
    toAddress = (refill_paddr >> blockOffBits) << blockOffBits,
    lgSize = lgCacheBlockBytes.U)._2
  tl_out.b.ready := true.B
  tl_out.c.valid := false.B
  tl_out.e.valid := false.B

  io.perf.acquire := tl_out.a.fire

  when (!refill_valid) { invalidated := false.B }
  when (refill_fire) { refill_valid := true.B }
  when (refill_done) { refill_valid := false.B }

  override def toString: String = BoomCoreStringPrefix(
    "==L1-ICache==",
    "Fetch bytes   : " + cacheParams.fetchBytes,
    "Block bytes   : " + (1 << blockOffBits),
    "Word bits     : " + wordBits,
    "Sets          : " + nSets,
    "Ways          : " + nWays,
    "Refill cycles : " + refillCycles,
    "RAMs          : (" +  wordBits/nBanks + " x " + nSets*refillCycles + ") using " + nBanks + " banks",
    "" + (if (nBanks == 2) "Dual-banked" else "Single-banked"),
    "I-TLB ways    : " + cacheParams.nTLBWays + "\n")
}

<|MERGE_RESOLUTION|>--- conflicted
+++ resolved
@@ -185,42 +185,13 @@
 
   val ramDepth = nSets * refillCycles
 
-<<<<<<< HEAD
   val dataArrays = Seq.tabulate(nBanks) { b =>
     DescribedSRAM(
       name = s"dataArrayB${b}",
       desc = "ICache Data Array",
-      size = nSets * refillCycles,
+      size = ramDepth,
       data = Vec(nWays, UInt((wordBits/nBanks).W))
     )
-=======
-  val dataArrays = if (nBanks == 1) {
-    // Use unbanked icache for narrow accesses.
-    (0 until nWays).map { x =>
-      DescribedSRAM(
-        name = s"dataArrayWay_${x}",
-        desc = "ICache Data Array",
-        size = ramDepth,
-        data = UInt((wordBits).W)
-      )
-    }
-  } else {
-    // Use two banks, interleaved.
-    (0 until nWays).map { x =>
-      DescribedSRAM(
-        name = s"dataArrayB0Way_${x}",
-        desc = "ICache Data Array",
-        size = ramDepth,
-        data = UInt((wordBits/nBanks).W)
-      )} ++
-    (0 until nWays).map { x =>
-      DescribedSRAM(
-        name = s"dataArrayB1Way_${x}",
-        desc = "ICache Data Array",
-        size = ramDepth,
-        data = UInt((wordBits/nBanks).W)
-      )}
->>>>>>> b27112d0
   }
   if (nBanks == 1) {
     // Use unbanked icache for narrow accesses.

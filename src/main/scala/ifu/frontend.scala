--- conflicted
+++ resolved
@@ -582,21 +582,12 @@
   // **** F3 ****
   // --------------------------------------------------------
   val f3_clear = WireInit(false.B)
-<<<<<<< HEAD
-  val f3 = withReset(reset.toBool || f3_clear) {
+  val f3 = withReset(reset.asBool || f3_clear) {
     Module(new Queue(new FetchBundle, 1, pipe=true, flow=false)) }
 
   // Queue up the bpd resp as well, incase f4 backpressures f3
   // This is "flow" because the response (enq) arrives in f3, not f2
-  val f3_bpd_queue = withReset(reset.toBool || f3_clear) {
-=======
-  val f3 = withReset(reset.asBool || f3_clear) {
-    Module(new Queue(new FrontendResp, 1, pipe=true, flow=false)) }
-
-  // Queue up the bpd resp as well, incase f4 backpressures f3
-  // This is "flow" because the response (enq) arrives in f3, not f2
-  val f3_bpd_resp = withReset(reset.asBool || f3_clear) {
->>>>>>> e252e797
+  val f3_bpd_queue = withReset(reset.asBool || f3_clear) {
     Module(new Queue(new BranchPredictionBundle, 1, pipe=true, flow=true)) }
 
 
